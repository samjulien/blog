---
layout: post
title: "Creating your first Symfony app and adding authentication"
description: Learn how to build your first Symfony application and add authentication to it.
date: 2016-07-26 12:30
alias: /2016/07/26/creating-your-first-symfony-app-and-adding-authentication/
category: Technical Guide, PHP, Symfony
author:
  name: Prosper Otemuyiwa
  url: https://twitter.com/unicodeveloper?lang=en
  avatar: https://en.gravatar.com/avatar/1097492785caf9ffeebffeb624202d8f?s=200
  mail: prosper.otemuyiwa@auth0.com
design:
  bg_color: "#3B3B3B"
  image: https://cdn.auth0.com/blog/Symfony/Logo.png
tags:
- symfony
- api
- authentication
- web-app
- auth0
related:
- 2015-11-13-build-an-app-with-vuejs
- 2016-06-23-creating-your-first-laravel-app-and-adding-authentication
- 2016-04-13-authentication-in-golang
---

---

**TL;DR:** Symfony is a PHP framework, made up of a lot of decoupled and reusable components. It's a framework that promotes standardization and professionalism, supports best practices and interoperability of applications. In this tutorial, I'll show you how easy it is to build a web application with Symfony and add authentication to it without banging your head on a wall! Check out the [repo](https://github.com/auth0-blog/symfony-got) to get the code.

---

[Symfony Framework](https://symfony.com) has a vibrant community just like its counterpart - **Laravel**. The ecosystem around **Symfony Framework** thrives from the utmost significance of the plethora of reusable PHP components that **Symfony** provides. These components are used throughout **PHP** land. Tools like WordPress, Drupal, phpBB and Laravel depend on **Symfony Framework** components a lot. Well-known PHP projects such as [Silex](http://silex.sensiolabs.org/), [Twig](http://twig.sensiolabs.org/) and [Swiftmailer](http://swiftmailer.org/) originated from **Symfony** projects. One notable Symfony community is [Sensiolabs Connect](https://connect.sensiolabs.com/), which is an extensive professional network for Symfony developers.

## Symfony Components

**Symfony Framework** consists of a set of reusable PHP components. **Symfony** Components are decoupled and reusable PHP libraries. Many PHP applications around the world make use of **Symfony Framework** components. You can use any of these components in your own applications independently from the Symfony Framework. These amazing components include:

* [Asset](https://github.com/symfony/asset) - Manages URL generation and versioning of web assets such as CSS stylesheets, JavaScript files and image files
* [Browserkit](https://github.com/symfony/browser-kit) - Simulates the behavior of a web browser
* [Console](https://github.com/symfony/console) - Eases the creation of beautiful and testable command line interfaces
* [Debug](https://github.com/symfony/debug) - Provides tools to ease debugging PHP code
* [DomCrawler](https://github.com/symfony/dom-crawler) - Eases DOM navigation for HTML and XML documents. Laravel utilizes this component for integrated testing
* [Filesystem](https://github.com/symfony/filesystem) - Provides basic utilities for the filesystem
* [HttpKernel](https://github.com/symfony/http-kernel) - Provides the building blocks to create flexible and fast HTTP-based frameworks
* [Routing](https://github.com/symfony/routing) - Maps an HTTP request to a set of configuration variables
* [Yaml](https://github.com/symfony/yaml) - Loads and dumps YAML files.

**Symfony Framework** allows a developer to create plugins called **Bundles**. Everything is a bundle in Symfony, including both the core framework functionality and the code written for your application. This gives a developer the flexibility to use pre-built features packaged in third-party bundles or to distribute your own bundles. Read more about Symfony [Bundles](https://symfony.com/doc/current/book/bundles.html#main).

We'll be building a simple character listing app with **Symfony 3.1** like we did with Laravel [here](https://auth0.com/blog/2016/06/23/creating-your-first-laravel-app-and-adding-authentication/). Our app will simply list **10 Game of Thrones characters** and their real names. Once we add authentication to the app, all logged-in users will have the privilege of knowing these celebrity characters personally.

## Let's Get Started

Symfony utilizes [Composer](http://getcomposer.org/) to manage its dependencies. So, before using Symfony, make sure you have Composer installed on your machine. We can install Symfony Framework by issuing the `composer create-project` command in your terminal like so: `composer create-project symfony/framework-standard-edition GOT` or using the `symfony` installer. There are several Symfony distributions available, such as [Symfony Rest Edition](https://github.com/gimler/symfony-rest-edition), [Hello World Edition](https://github.com/symfony/symfony-hello-world) and [CMF Standard Edition](https://github.com/symfony-cmf/standard-edition). A developer is at liberty to choose any to get started with.

It's faster to spin up a new app using the `symfony` command like so: `symfony new GOT` . Check out the Symfony [docs](https://symfony.com/doc/current/book/installation.html#main) to learn how to set up the Symfony installer.

## Explore Directory Structure

**Symfony Framework** automatically ships with a default directory structure like the one below:

```bash

your-project/
├─ app/
│  ├─ config/
│  └─ Resources/
├─ bin/
│  └─ console
├─ src/
│  └─ AppBundle/
├─ tests/
│  └─ AppBundle/
├─ var/
│  ├─ cache/
│  ├─ logs/
│  └─ sessions/
├─ vendor/
│  └─ ...
└─ web/
   ├─ app.php
   └─ ...

```

The recommended purpose for each of these directories can be found below:

  * `app/config` - Contains all the configuration defined for any environment
  * `app/Resources` - Contains all the templates and translation files for the application
  * `bin` - Contains the executable files
  * `src/AppBundle` - Contains all the Symfony-specific code (controllers and routes), your domain code (e.g., Doctrine classes) and all your business logic
  * `tests/AppBundle` - Contains all the tests of the application
  * `var/cache` - Contains all the cache files generated by the application
  * `var/logs` - Contains all the log files generated by the application
  * `var/sessions` - Contains all the session files generated by the application
  * `vendor` - Contains all application dependencies installed by Composer
  * `web` - Contains all the front controller files and all the web assets, such as stylesheets, JavaScript files and images.

## Setting Up the Controllers

Open up the `src/AppBundle/Controller` directory and delete the `DefaultController.php` file. We are going to create new controller files, so we don't actually need the `DefaultController`. Now, go ahead and create `ListController.php`, `RegistrationController.php` and `SecurityController.php` files inside the directory.

Open up `src/AppBundle/Controller/ListController.php` and configure it like so:

```php

<?php

namespace AppBundle\Controller;

use Sensio\Bundle\FrameworkExtraBundle\Configuration\Route;
use Symfony\Bundle\FrameworkBundle\Controller\Controller;
use Symfony\Component\HttpFoundation\Request;

class ListController extends Controller
{
    public function showAction(Request $request)
    {
        $characters = [
          'Daenerys Targaryen' => 'Emilia Clarke',
          'Jon Snow'           => 'Kit Harington',
          'Arya Stark'         => 'Maisie Williams',
          'Melisandre'         => 'Carice van Houten',
          'Khal Drogo'         => 'Jason Momoa',
          'Tyrion Lannister'   => 'Peter Dinklage',
          'Ramsay Bolton'      => 'Iwan Rheon',
          'Petyr Baelish'      => 'Aidan Gillen',
          'Brienne of Tarth'   => 'Gwendoline Christie',
          'Lord Varys'         => 'Conleth Hill'
        ];

        return $this->render('default/index.html.twig', array('character' => $characters));
    }
}

```

`$this->render('default/index.html.twig', array('character' => $characters))` indicates that we are passing the `$characters` array to a view called `index.html.twig` in a `default` directory. We'll create that view in the later part of this post.

Open up `src/AppBundle/Controller/RegistrationController.php` and configure it like so:

```php

<?php
namespace AppBundle\Controller;

use AppBundle\Entity\User;
use AppBundle\Form\UserType;
use Sensio\Bundle\FrameworkExtraBundle\Configuration\Route;
use Symfony\Bundle\FrameworkBundle\Controller\Controller;
use Symfony\Component\HttpFoundation\Request;

class RegistrationController extends Controller
{
    /**
     * @Route("/register", name="register")
     */
    public function registerAction(Request $request)
    {
        // Create a new blank user and process the form
        $user = new User();
        $form = $this->createForm(UserType::class, $user);
        $form->handleRequest($request);

        if ($form->isSubmitted() && $form->isValid()) {
            // Encode the new users password
            $encoder = $this->get('security.password_encoder');
            $password = $encoder->encodePassword($user, $user->getPlainPassword());
            $user->setPassword($password);

            // Set their role
            $user->setRole('ROLE_USER');

            // Save
            $em = $this->getDoctrine()->getManager();
            $em->persist($user);
            $em->flush();

            return $this->redirectToRoute('login');
        }

        return $this->render('auth/register.html.twig', [
            'form' => $form->createView(),
        ]);
    }
}

```

Here, we mapped this controller to the `register` route. The `registerAction` processes the user registration form and persists to database; if the form has not been submitted yet, it renders the form created from `Symfony` FormBuilder. Next, let's create the FormBuilder.

### Creating User Type

Create a `Form` folder inside `src/AppBundle` directory. Now, go ahead and create `UserType.php` inside `src/AppBundle/Form` directory and configure it like so:

```php

<?php
namespace AppBundle\Form;

use Symfony\Component\Form\AbstractType;
use Symfony\Component\Form\Extension\Core\Type\EmailType;
use Symfony\Component\Form\Extension\Core\Type\PasswordType;
use Symfony\Component\Form\Extension\Core\Type\RepeatedType;
use Symfony\Component\Form\Extension\Core\Type\TextType;
use Symfony\Component\Form\FormBuilderInterface;
use Symfony\Component\OptionsResolver\OptionsResolver;

class UserType extends AbstractType
{
    public function buildForm(FormBuilderInterface $builder, array $options)
    {
        $builder
            ->add('name', TextType::class)
            ->add('email', EmailType::class)
            ->add('plainPassword', RepeatedType::class, [
                'type' => PasswordType::class,
                'first_options' => ['label' => 'Password'],
                'second_options' => ['label' => 'Confirm Password'],
            ]);
    }

    public function configureOptions(OptionsResolver $resolver)
    {
        $resolver->setDefaults([
            'data_class' => 'AppBundle\Entity\User',
        ]);
    }
}

```

**Symfony** ships with a Form builder that helps us with generation of forms in our applications. Read more about [Symfony Forms](https://symfony.com/doc/current/book/forms.html).

Open up `src/AppBundle/Controller/SecurityController.php` and configure it like so:

```php

<?php

namespace AppBundle\Controller;

use Sensio\Bundle\FrameworkExtraBundle\Configuration\Route;
use Symfony\Bundle\FrameworkBundle\Controller\Controller;
use Symfony\Component\HttpFoundation\Request;

class SecurityController extends Controller
{
    /**
     * @Route("/login", name="login")
     */
    public function loginAction(Request $request)
    {
       $helper = $this->get('security.authentication_utils');

       return $this->render(
           'auth/login.html.twig',
           array(
               'last_username' => $helper->getLastUsername(),
               'error'         => $helper->getLastAuthenticationError(),
           )
       );
    }

    /**
     * @Route("/login_check", name="security_login_check")
     */
    public function loginCheckAction()
    {

    }

    /**
     * @Route("/logout", name="logout")
     */
    public function logoutAction()
    {

    }
}

```

This controller above actually takes care of our login process. Once the `/login` route is hit, the `loginAction` renders the login template, then the `login_check` route will be hit once a user clicks the login button. A user will be logged out once the `logout` route has been hit.

## Setting Up the Model

Symfony Framework is configured in a way that you can use any ORM (Object Relational Mapping) of your choice. The Symfony full-stack Framework doesn't integrate any ORM by default; the Symfony Standard Edition, which is the most widely used distribution, comes integrated with [Doctrine](http://www.doctrine-project.org/). The Doctrine ORM lets you map objects to a relational database.

### Configure the Database

Before we set up our model entity, let's configure our database connection. The default driver Symfony ships with is MySQL.

Open up `app/config/parameters.yml` and set up your config like so:

```yaml

# This file is auto-generated during the composer install
parameters:
    database_host: 127.0.0.1
    database_port: 3306
    database_name: symfony-got
    database_user: homestead
    database_password: secret
    mailer_transport: smtp
    mailer_host: 127.0.0.1
    mailer_user: null
    mailer_password: null
    secret: 81d300585b3dfdf6a3161e48d970e2baea252e42

```

Now that Doctrine can connect to your database, the following command can automatically generate an empty `symfony-got` database for you like so:

```bash
php bin/console doctrine:database:create
```

You can also just use [Laravel Homestead](https://laravel.com/docs/5.2/homestead) to set up your app. With that, you don't have to run the `doctrine:database:create` command since vagrant would have created the database during provisioning.

### Create the User Entity

Create an `Entity` folder inside `src/AppBundle` directory. Now, go ahead and create `User.php` inside the `src/AppBundle/Entity` directory and configure it like so:

```php

<?php
namespace AppBundle\Entity;

use Doctrine\ORM\Mapping as ORM;
use Symfony\Component\Security\Core\User\UserInterface;
use Symfony\Component\Validator\Constraints as Assert;
use Symfony\Bridge\Doctrine\Validator\Constraints\UniqueEntity;

/**
 * @ORM\Entity
 * @UniqueEntity(fields="email", message="This email address is already in use")
 */
class User implements UserInterface
{
    /**
     * @ORM\Id;
     * @ORM\Column(type="integer")
     * @ORM\GeneratedValue(strategy="AUTO")
     */
    protected $id;

    /**
     * @ORM\Column(type="string", length=255, unique=true)
     */
    protected $email;

    /**
     * @ORM\Column(type="string", length=40)
     */
    protected $name;

    /**
     * @ORM\Column(type="string", length=50)
     */
    protected $role;

    /**
     * @Assert\Length(max=4096)
     */
    protected $plainPassword;

    /**
     * @ORM\Column(type="string", length=64)
     */
    protected $password;

    public function eraseCredentials()
    {
        return null;
    }

    public function getRole()
    {
        return $this->role;
    }

    public function setRole($role = null)
    {
        $this->role = $role;
    }

    public function getRoles()
    {
        return [$this->getRole()];
    }

    public function getId()
    {
        return $this->id;
    }

    public function setName($name)
    {
        $this->name = $name;
    }

    public function getName()
    {
        return $this->name;
    }

    public function getUsername()
    {
        return $this->email;
    }

    public function getEmail()
    {
        return $this->email;
    }

    public function setEmail($email)
    {
        $this->email = $email;
    }

    public function getPassword()
    {
        return $this->password;
    }

    public function setPassword($password)
    {
        $this->password = $password;
    }

    public function getPlainPassword()
    {
        return $this->plainPassword;
    }

    public function setPlainPassword($plainPassword)
    {
        $this->plainPassword = $plainPassword;
    }

    public function getSalt()
    {
        return null;
    }
}

```

You now have a basic `User` entity with mapping information so that Doctrine knows exactly how to persist it. There is no table in our database yet, all we have is the `User` Schema. Fortunately, Doctrine can automatically create all the database tables needed for every known entity in your application. To do this, run:

```bash

php bin/console doctrine:schema:update --force

```

## Setting Up the Routes

Symfony Framework allows several options for setting up routes. It supports annotations and the option of explicitly stating it in `app/config/routing.yml`. The goal of the Symfony routing system is to parse any URL and determine which controller should be executed. In this tutorial, we'll make use of annotations within our Controllers.

![Symfony Routing Diagram](http://symfony.com/doc/current/_images/request-flow.png)

*(Source: [Symfony](http://symfony.com))*

Open up `src/AppBundle/Controller/ListController.php` and configure it like so:

```php
  /**
   * @Route("/", name="welcome")
   */
  public function showAction(Request $request)
  {
      $characters = [
        'Daenerys Targaryen' => 'Emilia Clarke',
        'Jon Snow'           => 'Kit Harington',
        'Arya Stark'         => 'Maisie Williams',
        'Melisandre'         => 'Carice van Houten',
        'Khal Drogo'         => 'Jason Momoa',
        'Tyrion Lannister'   => 'Peter Dinklage',
        'Ramsay Bolton'      => 'Iwan Rheon',
        'Petyr Baelish'      => 'Aidan Gillen',
        'Brienne of Tarth'   => 'Gwendoline Christie',
        'Lord Varys'         => 'Conleth Hill'
      ];

      return $this->render('default/index.html.twig', array('character' => $characters));
  }
```

I just added the `@Route` annotation. Once a request hits the `/` route, it invokes the `showAction` method of the `ListController` and renders the returned value in the `index` twig view. We'll configure the `twig` view later in this post.

## Setting Up Authentication

**Symfony 3** ships with an awesome security component called **Guard** that simplifies authentication process. Let's take advantage of it in our app. The first step is to configure the Symfony security settings.

Open up `app/config/security.yml` and configure it like so:

```yaml

security:
    encoders:
        AppBundle\Entity\User: bcrypt
    providers:
        database_users:
            entity: { class: AppBundle:User, property: email }
    firewalls:
        # disables authentication for assets and the profiler, adapt it according to your needs
        dev:
            pattern: ^/(_(profiler|wdt)|css|images|js)/
            security: false

        main:
            anonymous: ~
            guard:
                authenticators:
                    - app.form_login_authenticator
            logout:
                path: /logout
                target: /

```

These settings configure Symfony to use `bcrypt` to hash passwords, `email` field when looking up users and the Symfony Guard authenticator that we will create in a bit.

Create a new folder `Security` inside the `src/AppBundle` directory. Now, go ahead and create our custom Guard Authenticator `FormLoginAuthenticator.php` inside the `Security` directory.

_FormLoginAuthenticator.php_

```php

<?php
namespace AppBundle\Security;

use Symfony\Component\HttpFoundation\Request;
use Symfony\Component\HttpFoundation\Response;
use Symfony\Component\HttpFoundation\RedirectResponse;
use Symfony\Component\Routing\RouterInterface;
use Symfony\Component\Security\Core\Encoder\UserPasswordEncoderInterface;
use Symfony\Component\Security\Core\Exception\BadCredentialsException;
use Symfony\Component\Security\Core\Exception\AuthenticationException;
use Symfony\Component\Security\Core\User\UserInterface;
use Symfony\Component\Security\Core\User\UserProviderInterface;
use Symfony\Component\Security\Core\Authentication\Token\TokenInterface;
use Symfony\Component\Security\Guard\Authenticator\AbstractFormLoginAuthenticator;
use Symfony\Component\Security\Core\Security;

class FormLoginAuthenticator extends AbstractFormLoginAuthenticator
{
    private $router;
    private $encoder;

    public function __construct(RouterInterface $router, UserPasswordEncoderInterface $encoder)
    {
        $this->router = $router;
        $this->encoder = $encoder;
    }

    public function getCredentials(Request $request)
    {
        if ($request->getPathInfo() != '/login_check') {
          return;
        }

        $email = $request->request->get('_email');
        $request->getSession()->set(Security::LAST_USERNAME, $email);
        $password = $request->request->get('_password');

        return [
            'email' => $email,
            'password' => $password,
        ];
    }

    public function getUser($credentials, UserProviderInterface $userProvider)
    {
        $email = $credentials['email'];

        return $userProvider->loadUserByUsername($email);
    }

    public function checkCredentials($credentials, UserInterface $user)
    {
        $plainPassword = $credentials['password'];
        if ($this->encoder->isPasswordValid($user, $plainPassword)) {
            return true;
        }

        throw new BadCredentialsException();
    }

    public function onAuthenticationSuccess(Request $request, TokenInterface $token, $providerKey)
    {
        $url = $this->router->generate('welcome');

        return new RedirectResponse($url);
    }

    public function onAuthenticationFailure(Request $request, AuthenticationException $exception)
    {
       $request->getSession()->set(Security::AUTHENTICATION_ERROR, $exception);

       $url = $this->router->generate('login');

       return new RedirectResponse($url);
    }

    protected function getLoginUrl()
    {
        return $this->router->generate('login');
    }

    protected function getDefaultSuccessRedirectUrl()
    {
        return $this->router->generate('welcome');
    }

    public function supportsRememberMe()
    {
        return false;
    }
}

```

The `getCredentials()` fetches the email address and password from the request, `getUser()` uses that to load the user and then `checkCredentials()` checks if the password matches the user account that `getUser()` fetched. If it matches and the user exists, then `onAuthenticationSuccess()` is called, otherwise `onAuthenticationFailure()` is called. The `getLoginUrl()` and `getDefaultSuccessRedirectUrl()` must be implemented since we are inheriting the GuardAuthenticator. These methods return the login URL and the URL that a successful login should redirect to respectively.The remember_me functionality is not needed in this app, so we return false in `supportsRememberMe()`.

**Symfony Framework** needs to be aware about our custom Guard Authenticator. Now, open up `app/config/services.yml` and register in the **Symfony Services** list like so:

```yaml

# Learn more about services, parameters and containers at
# http://symfony.com/doc/current/book/service_container.html
parameters:
#    parameter_name: value

services:
    app.form_login_authenticator:
        class: AppBundle\Security\FormLoginAuthenticator
        arguments: ["@router", "@security.password_encoder"]

```

## Setting Up Views

**Symfony Framework** ships with a powerful templating engine called [Twig](http://twig.sensiolabs.org/). Twig allows you to write concise, readable templates that are more friendly to web designers and, in several ways, more powerful than PHP templates.

The views needed for authentication in this app are in the `app/Resources/views/auth` directory. The base layout for our application has also been configured in the `app/Resources/views/base.html.twig`. All of these views use the Bootstrap CSS framework, but you are free to customize them however you wish.

Open up your `app/Resources/views/default/index.html.twig` and configure it like so:

{% highlight html %}
{% raw %}
{% extends 'base.html.twig' %}
{% endraw %}

{% raw %}
{% block body %}
<div class="container">
    <div class="row">
        <div class="col-md-10 col-md-offset-1">
            <div class="panel panel-success">
                <div class="panel-heading">List of Game of Thrones Characters</div>

                {% if app.user != null %}
                  <table class="table">
                      <tr>
                          <th>Character</th>
                          <th>Real Name</th>
                      </tr>

                      {% for key, item in character %}
                        <tr>
                          <td>{{ key }}</td><td>{{ item }}</td>
                        </tr>
                      {% endfor %}
                  </table>
                {% endif %}


            </div>

            {% if app.user == null %}
              <a href="/login" class="btn btn-info"> You need to login to see the list 😜😜 >></a>
            {% endif %}
        </div>
    </div>
</div>
{% endblock %}
{% endraw %}
{% endhighlight %}

Here, we are looping through the `$characters` array data passed from the `ListController` for appropriate rendering in the `index.html.twig` view.

`app.user == null` - You can check if a user is authenticated or not. It returns true if a user is logged-in and null if a user is not.

Create `login.html.twig` and `register.html.twig` templates inside `app/Resources/views/auth` directory. Configure them respectively like so:

_login.html.twig_

{% highlight html %}
{% raw %}
{% extends 'base.html.twig' %}
{% endraw %}

{% raw %}
{% block body %}
<div class="container">
    <div class="row">
        <div class="col-md-8 col-md-offset-2">
            <div class="panel panel-default">
                <div class="panel-heading">Login</div>
                <div class="panel-body">
                    <form class="form-horizontal" role="form" method="POST" action="{{ path('security_login_check') }}">
                        {% if error %}
                            <div class="alert alert-danger">
                                {{ error.messageKey|trans(error.messageData) }}
                            </div>
                        {% endif %}

                        <div class="form-group">
                            <label for="email" class="col-md-4 control-label">E-Mail Address</label>

                            <div class="col-md-6">
                                <input id="email" type="email" class="form-control" name="_email" value="{{ last_username }}">
                            </div>
                        </div>

                        <div class="form-group">
                            <label for="password" class="col-md-4 control-label">Password</label>

                            <div class="col-md-6">
                                <input id="password" type="password" class="form-control" name="_password">
                            </div>
                        </div>

                        <div class="form-group">
                            <div class="col-md-6 col-md-offset-4">
                                <button type="submit" class="btn btn-primary">
                                    <i class="fa fa-btn fa-sign-in"></i> Login
                                </button>
                            </div>
                        </div>
                    </form>
                </div>
            </div>
        </div>
    </div>
</div>
{% endblock %}
{% endraw %}
{% endhighlight %}

_register.html.twig_

{% highlight html %}
{% raw %}
{% extends 'base.html.twig' %}
{% endraw %}

{% raw %}
{% block body %}
<div class="container">
  <div class="row">
    <div class="col-md-8 col-md-offset-2">
        <div class="panel panel-default">
          <div class="panel-heading">Register</div>
          <div class="panel-body">
            {{ form_start(form) }}
            <div class="form_group">
                <div class="col-md-8 col-md-offset-2">
                  {{ form_row(form.name, {'attr': {'class': 'form-control'}}) }}
                </div>
            </div>

            <div class="form_group">
                <div class="col-md-8 col-md-offset-2">
                {{ form_row(form.email, {'attr': {'class': 'form-control'}}) }}
                </div>
            </div>

            <div class="form_group">
                <div class="col-md-8 col-md-offset-2">
                {{ form_row(form.plainPassword.first, {'attr': {'class': 'form-control'}}) }}
                </div>
            </div>

            <div class="form_group">
                <div class="col-md-8 col-md-offset-2">
                {{ form_row(form.plainPassword.second, {'attr': {'class': 'form-control'}}) }}
              </div>
            </div>

            <div class="form-group">
                <div class="col-md-8 col-md-offset-4" style="margin-top:5px;">
                    <button type="submit" class="btn btn-primary">
                        <i class="fa fa-btn fa-user"></i> Register
                    </button>
                </div>
            </div>
            {{ form_end(form) }}
          </div>
        </div>
    </div>
  </div>
</div>
{% endblock %}
{% endraw %}

{% endhighlight %}

We are making use of the **Symfony** built-in [form](https://symfony.com/doc/current/book/forms.html) methods in this template.

With all the routes and views fully set up, your application should look like this:

_Landing Page_

![Landing Page](https://cdn.auth0.com/blog/symfony/landing-page.png)

_Login Page_

![Login Page](https://cdn.auth0.com/blog/symfony/login-page.png)

_Register Page_

![Register Page](https://cdn.auth0.com/blog/symfony/register-page.png)

Try registering a user on the application. It should register you successfully and log you in like so:

![Landing Page while authenticated](https://cdn.auth0.com/blog/symfony/authenticated-user.png)


## The Profile Debug Toolbar

**Symfony** ships with an awesome web debug toolbar. It is one of the most recognizable elements of Symfony applications. It provides all sorts of information about sessions, cookies, variables, load time, service providers, request-response time cycle, app size  and also an extensive error log. This toolbar actually increases the productivity of Symfony developers because it makes debugging super easy!

![Symfony debug Toolbar](https://cdn.auth0.com/blog/symfony/debug-toolbar.png)

![Symfony Profiling](https://cdn.auth0.com/blog/symfony/profile-toolbar.png)

![Symfony Error Notice](https://cdn.auth0.com/blog/symfony/error-notice.png)

![Symfony Error Profiling](https://cdn.auth0.com/blog/symfony/error-profiling.png)

You can disable the toolbar by setting the value of `toolbar` to `false` in `app/config/config_dev.yml` like so:

```yaml

web_profiler:
    toolbar: false
    intercept_redirects: false

```

## Symfony vs. Other PHP Frameworks

Right now, Laravel is the most trending PHP framework in the world. Laravel thrives on excellent and straightforward documentation. It's also easier to learn. Symfony, on the other hand, is a very stable and mature framework. It's great for very large web projects. Symfony has been around for so long that several PHP projects and frameworks like Laravel depend on many of its components. Symfony forces you as a developer to learn Solid OOP. Many open-source projects build on Symfony components, thus allowing a developer who is well-versed in Symfony to easily work on other PHP projects. CakePHP has an awesome inbuilt ORM that makes building queries and relationships a piece of cake. If you want an excellent comparison of Symfony and other PHP frameworks, check [here](http://zenofcoding.com/2015/11/16/the-great-php-mvc-framework-showdown-of-2016-cakephp-3-vs-symfony-2-vs-laravel-5-vs-zend-2/).

## Aside: Using Auth0 with Symfony Framework

**Auth0** issues [JSON Web Tokens](https://jwt.io/) on every login for your users. This means that you can have a solid [identity infrastructure](https://auth0.com/docs/identityproviders), including [single sign-on](https://auth0.com/docs/sso/single-sign-on), user management, support for social identity providers (Facebook, Github, Twitter, etc.), enterprise identity providers (Active Directory, LDAP, SAML, etc.) and your own database of users with just a few lines of code.

<<<<<<< HEAD
We can easily set up authentication in our Symfony apps with [Auth0's Centralized Login Page](https://auth0.com/docs/hosted-pages/login). If you don't already have an Auth0 account, [sign up](javascript:signup\(\)) for one now. Navigate to the Auth0 [management dashboard](https://manage.auth0.com/), select **Applications** from the navigational menu, then select the app you want to connect with **Symfony**.
=======
We can easily set up authentication in our Symfony apps by using the [Lock Widget](https://auth0.com/lock). If you don't already have an Auth0 account, <a href="https://auth0.com/signup" data-amp-replace="CLIENT_ID" data-amp-addparams="anonId=CLIENT_ID(cid-scope-cookie-fallback-name)">sign up</a> for one now. Navigate to the Auth0 [management dashboard](https://manage.auth0.com/), select **Applications** from the navigational menu, then select the app you want to connect with **Symfony**.
>>>>>>> a88affbc

### Step 1: Install and Configure Auth0 plugin

Follow the instructions [here](https://auth0.com/docs/quickstart/webapp/symfony) to configure the Auth0 plugin.

**Note:** Symfony 3 only works with `0.5.*@dev` version of the `hwi/oauth-bundle`

### Step 2: Register the Callback

Head over to your Auth0 [dashboard](https://manage.auth0.com/#/applications/) and register Allowed Callback URLs `http://127.0.0.1:8000/auth0/callback`, Allowed Logout URLs `http://127.0.0.1:8000/logout` and Allowed Origins (CORS) `http://127.0.0.1:8000/`.


### Step 3: Include Auth0's Centralized Login Page

Open up `default/index.html.twig` and configure it like so:

{% highlight html %}
{% raw %}
{% extends 'base.html.twig' %}
{% endraw %}

{% raw %}
{% block body %}
<script src="https://cdn.auth0.com/js/auth0/9.0.0/auth0.min.js"></script>
<script type="text/javascript">
  var webAuth = new auth0.WebAuth({
      domain: 'YOUR_AUTH0_DOMAIN',
      clientID: 'YOUR_AUTH0_CLIENT_ID'
  });
  function signin() {
      webAuth.authorize({
          responseType: "code",
          redirectUri: 'YOUR_AUTH0_CALLBACK_URL'
      });
  }
</script>
<button onclick="window.signin();">Login</button>
{% endblock %}
{% endraw %}
{% endhighlight %}

When the login button is clicked, users are redirected to Auth0's Centralized Login Page.

![Auth0 centralized login screen](https://cdn.auth0.com/blog/resources/auth0-centralized-login.jpg)

### Step 4: Enjoy!

Once a user registers, it stores the user information in your Auth0 dashboard. We can retrieve this info using the `HWI\Bundle\OAuthBundle\Security\Core\User\OAuthUserProvider` class methods.

With Auth0, you can have all your users' information stored without having to run your own database. Auth0 provides powerful analytics about users signing up on your platform such as the browser the user logged in with, the location, device, number of logins and more, out of the box!

## Wrapping Up

You have just built your first app with Symfony 3. We just barely scratched the surface in this tutorial. This is designed to help you get started in building your own apps with Symfony framework. You can leverage the knowledge gained here to build bigger and better apps. Symfony teaches you a lot about how to develop good, transparent, well-tested and well-coded applications with PHP. When compared with other PHP frameworks, Symfony is very stable. In fact, several PHP frameworks depend on Symfony components. It’s one of the few frameworks out there bundled with good documentation and certifications for developers. Would you prefer Laravel over Symfony or vice versa? Let me know your thoughts in the comment section 😊

{% include tweet_quote.html quote_text="Symfony is one of the few frameworks out there with certifications for developers." %}<|MERGE_RESOLUTION|>--- conflicted
+++ resolved
@@ -863,11 +863,7 @@
 
 **Auth0** issues [JSON Web Tokens](https://jwt.io/) on every login for your users. This means that you can have a solid [identity infrastructure](https://auth0.com/docs/identityproviders), including [single sign-on](https://auth0.com/docs/sso/single-sign-on), user management, support for social identity providers (Facebook, Github, Twitter, etc.), enterprise identity providers (Active Directory, LDAP, SAML, etc.) and your own database of users with just a few lines of code.
 
-<<<<<<< HEAD
-We can easily set up authentication in our Symfony apps with [Auth0's Centralized Login Page](https://auth0.com/docs/hosted-pages/login). If you don't already have an Auth0 account, [sign up](javascript:signup\(\)) for one now. Navigate to the Auth0 [management dashboard](https://manage.auth0.com/), select **Applications** from the navigational menu, then select the app you want to connect with **Symfony**.
-=======
 We can easily set up authentication in our Symfony apps by using the [Lock Widget](https://auth0.com/lock). If you don't already have an Auth0 account, <a href="https://auth0.com/signup" data-amp-replace="CLIENT_ID" data-amp-addparams="anonId=CLIENT_ID(cid-scope-cookie-fallback-name)">sign up</a> for one now. Navigate to the Auth0 [management dashboard](https://manage.auth0.com/), select **Applications** from the navigational menu, then select the app you want to connect with **Symfony**.
->>>>>>> a88affbc
 
 ### Step 1: Install and Configure Auth0 plugin
 
@@ -877,10 +873,10 @@
 
 ### Step 2: Register the Callback
 
-Head over to your Auth0 [dashboard](https://manage.auth0.com/#/applications/) and register Allowed Callback URLs `http://127.0.0.1:8000/auth0/callback`, Allowed Logout URLs `http://127.0.0.1:8000/logout` and Allowed Origins (CORS) `http://127.0.0.1:8000/`.
-
-
-### Step 3: Include Auth0's Centralized Login Page
+Head over to your Auth0 [dashboard](https://manage.auth0.com/#/applications/) and register a callback like so: `http://symfony-got.app/auth0/callback` and logout URL `http://symfony-got.app/logout`.
+
+
+### Step 3: Include Auth0's Lock Widget
 
 Open up `default/index.html.twig` and configure it like so:
 
@@ -891,17 +887,20 @@
 
 {% raw %}
 {% block body %}
-<script src="https://cdn.auth0.com/js/auth0/9.0.0/auth0.min.js"></script>
+<script src="//cdn.auth0.com/js/lock/10.0/lock.min.js"></script>
 <script type="text/javascript">
-  var webAuth = new auth0.WebAuth({
-      domain: 'YOUR_AUTH0_DOMAIN',
-      clientID: 'YOUR_AUTH0_CLIENT_ID'
-  });
+
+  var lock = new Auth0Lock('YOUR_AUTH0_CLIENT_ID', 'YOUR_AUTH0_DOMAIN');
+
+
   function signin() {
-      webAuth.authorize({
-          responseType: "code",
-          redirectUri: 'YOUR_AUTH0_CALLBACK_URL'
-      });
+    lock.show({
+        callbackURL: 'YOUR_AUTH0_CALLBACK_URL'
+      , responseType: 'code'
+      , authParams: {
+        scope: 'openid email'  // Learn about scopes: https://auth0.com/docs/scopes
+      }
+    });
   }
 </script>
 <button onclick="window.signin();">Login</button>
@@ -909,15 +908,22 @@
 {% endraw %}
 {% endhighlight %}
 
-When the login button is clicked, users are redirected to Auth0's Centralized Login Page.
-
-![Auth0 centralized login screen](https://cdn.auth0.com/blog/resources/auth0-centralized-login.jpg)
-
-### Step 4: Enjoy!
-
-Once a user registers, it stores the user information in your Auth0 dashboard. We can retrieve this info using the `HWI\Bundle\OAuthBundle\Security\Core\User\OAuthUserProvider` class methods.
-
-With Auth0, you can have all your users' information stored without having to run your own database. Auth0 provides powerful analytics about users signing up on your platform such as the browser the user logged in with, the location, device, number of logins and more, out of the box!
+When the login button is clicked, the Auth0 lock widget comes up:
+
+![Auth0 Lock Widget](https://cdn.auth0.com/blog/symfony/auth0-lock.png)
+
+
+### Step 4: Use Lock Widget
+
+Register with the Lock Widget. Once a user registers, it stores the user information in your Auth0 dashboard. We can retrieve this info using the `HWI\Bundle\OAuthBundle\Security\Core\User\OAuthUserProvider` class methods.
+
+_logged_in_user_
+
+![Logged In User](https://cdn.auth0.com/blog/symfony/loggedin-user.png)
+
+
+With Auth0, you can have all your users' information stored without having to run your own database. You can configure the Lock UI to handle authentication. Auth0 provides powerful analytics about users signing up on your platform such as the browser the user logged in with, the location, device, number of logins and more, out of the box!
+
 
 ## Wrapping Up
 
