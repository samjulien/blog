---
layout: post
title: "Guide to OAuth 2.0"
description: "Describing OAuth 2.0 for the masses, demystifying the technology behind this common authorization technique"
longdescription: "Describing OAuth 2.0 for the masses, demystifying the technology behind this common authorization technique. Includes how OAuth enables us to enhance our online experience while limiting exposure of sensitive information and how roles help us separate the responsibilities of an OAuth requests"
date: 2018-01-11 11:44
category: Growth, Identity, Authentication
is_non-tech: true
author:
  name: Luke Oliff
  url: https://twitter.com/mroliff
  avatar: https://avatars1.githubusercontent.com/u/956290?s=200
  mail: luke.oliff@auth0.com
design:
  bg_color: <A HEX BACKGROUND COLOR>
  image: <A PATH TO A 200x200 IMAGE>
tags:
- oauth2
- authorization
related:
- 2017-12-12-authentication-provider-best-practices-centralized-login
---

Have you visited a site recently, where you are given the option of connecting or signing up using Google, Facebook or Twitter? Sure you have! This is basically what OAuth is all about; granting third-party services permission to do something for you–like logging you in. In this article, you will learn what OAuth is, how it started and how it works. 

> **Note:** For the purposes of this article and the comfort of the target audience, OAuth is to be assumed as OAuth 2.0 unless specifically mentioning another version.

## So what is OAuth?

OAuth (or Open Authorization) is a framework that gives users the ability to grant access to their information stored in one place, from another place. For example, granting Spotify access to your Facebook profile.

<<<<<<< HEAD
![Spotify and Facebook](https://cdn.auth0.com/blog/guide-to-oauth2/spotify-signup-with-facebook.png)

The idea is that you're giving Spotify certain permission to access your Facebook details, so that Facebook can provide Spotify with enough information to sign you up, enhance your profile details, or display what your friends are listing to. Meanwhile, more sensitive information–perhaps your conversations–remain entirely closed off to Spotify. They only get access to the bits they're *authorized* to see.

![Spotify requests access to Facebook](https://cdn.auth0.com/blog/guide-to-oauth2/spotify-access-to-facebook.png)
=======
The idea is that you're giving Spotify certain permission to access your Facebook details, so that Facebook can provide Spotify with enough information to sign you up, enhance your profile details, or display what your friends are listening to. Meanwhile, more sensitive information–perhaps your conversations–remain entirely closed off to Spotify's access. They only get access to the bits they're *authorized* to see.
>>>>>>> 3bccf096

> _"Many luxury cars today come with a valet key. It is a special key you give the parking attendant and unlike your regular key, will not allow the car to drive more than a mile or two. You give someone limited access to your car with a special key, while using your regular key to unlock everything."_ — OAuth.net

## How did it start?

Before initiatives like OAuth appeared, you would have had to give Spotify access to your Facebook login details for Spotify to be able to access your information on Facebook.

Previous versions were first developed in 2007 by a group seeking to standardize how we can delegate permissions between different software applications. The latest version, OAuth 2.0, is not backwards compatible with previous versions which have now been deprecated. Despite deprecating old versions, they remain in use widely across the web, including by one of the original drivers behind the general OAuth movement, Twitter. Some feel that it is less secure and it has been described as a [road to hell](http://hueniverse.com/2012/07/26/oauth-2-0-and-the-road-to-hell/).

## How does it work?

To understand how OAuth works, we need to understand Roles, grant types and access tokens.

![Generic OAuth Flow](https://cdn2.auth0.com/docs/media/articles/protocols/oauth2-generic-flow.png)

### Roles

First we need to understand how it separates the responsibility of our requests. Roles are used to define the separate entities involved in a request.

#### The Client

The client is the application trying to access to the user's account. It needs Authorization to do so. This might be the website you're on, or the app you've installed to your phone. In our example, this would be Spotify.

#### The Resource Server

The resource server is the place storing the user's information. In our example, this would be Facebook.

#### The Authorization Server

This is the server that asks the user to approve or deny the request. This would also be Facebook, but a separate service that Facebook operate with the purpose of handling authorization.

#### The Resource Owner

The resource owner is the person who is giving access to their account. So if you're giving Spotify permission to access your Facebook info, you're the resource owner.

### Grant types

A grant represents the user's permission to access their data and can be used to acquire an access token. The OAuth Specification describes four flows for acquiring an access token. These flows are called grant types. Which one is more suitable for you will most likely depend on the type of client.

**[Authorization Code](https://auth0.com/docs/api-auth/grant/authorization-code):** used by Web Apps executing on a server. This is also used by mobile apps, using the [Proof Key for Code Exchange (PKCE) technique](https://auth0.com/docs/api-auth/grant/authorization-code-pkce).

**[Implicit](https://auth0.com/docs/api-auth/grant/implicit):** used by JavaScript-centric apps (Single Page Applications) executing on the user's browser.

**[Resource Owner Password Credentials](https://auth0.com/docs/api-auth/grant/password):** used by trusted apps.

**[Client Credentials](https://auth0.com/docs/api-auth/grant/client-credentials):** used for machine-to-machine communication.

To start with, this article will touch on the most common form of grant type which is going to help us shed light on OAuth, without overcomplicating it. [Read more about OAuth 2.0 and the other grant types](https://auth0.com/docs/protocols/oauth2).

#### Authorization code grant

An authorization code grant is what we'd encounter in our example.

**The Client** will redirect the user to the **The Authorization Server** with some information about what they're requesting and where they're requesting it from, among other things. 

The user will be asked to login to **The Authorization Server** and approve **The Client**, receiving an authorization code. 

**The Client** can now send that code and our grant type to **The Authorization Server** and receive back an access token. 

![Authorization Code Grant](https://cdn2.auth0.com/docs/media/articles/api-auth/authorization-code-grant.png)

### Access tokens

Access tokens represents your authorization to access **The Resource Owner**'s information on **The Resource Server**. You're required to exchange your grant for an access token, which will often have an expiry time.

## OAuth at Auth0

Auth0 is a global leader in Identity-as-a-Service (IDaaS) and provides thousands of customers in every market sector with the only identity solution they need for their web, mobile, IoT, and internal applications.

At Auth0 we utilize OAuth 2.0 along with Open ID Connect (OIDC) which is an identity layer built upon OAuth 2.0. OAuth is not the only authorization protocol we use, but it is one of the most popular.

For more information, visit https://auth0.com or follow @auth0 on Twitter.<|MERGE_RESOLUTION|>--- conflicted
+++ resolved
@@ -29,15 +29,11 @@
 
 OAuth (or Open Authorization) is a framework that gives users the ability to grant access to their information stored in one place, from another place. For example, granting Spotify access to your Facebook profile.
 
-<<<<<<< HEAD
 ![Spotify and Facebook](https://cdn.auth0.com/blog/guide-to-oauth2/spotify-signup-with-facebook.png)
 
-The idea is that you're giving Spotify certain permission to access your Facebook details, so that Facebook can provide Spotify with enough information to sign you up, enhance your profile details, or display what your friends are listing to. Meanwhile, more sensitive information–perhaps your conversations–remain entirely closed off to Spotify. They only get access to the bits they're *authorized* to see.
+The idea is that you're giving Spotify certain permission to access your Facebook details, so that Facebook can provide Spotify with enough information to sign you up, enhance your profile details, or display what your friends are listening to. Meanwhile, more sensitive information–perhaps your conversations–remain entirely closed off to Spotify. They only get access to the bits they're *authorized* to see.
 
 ![Spotify requests access to Facebook](https://cdn.auth0.com/blog/guide-to-oauth2/spotify-access-to-facebook.png)
-=======
-The idea is that you're giving Spotify certain permission to access your Facebook details, so that Facebook can provide Spotify with enough information to sign you up, enhance your profile details, or display what your friends are listening to. Meanwhile, more sensitive information–perhaps your conversations–remain entirely closed off to Spotify's access. They only get access to the bits they're *authorized* to see.
->>>>>>> 3bccf096
 
 > _"Many luxury cars today come with a valet key. It is a special key you give the parking attendant and unlike your regular key, will not allow the car to drive more than a mile or two. You give someone limited access to your car with a special key, while using your regular key to unlock everything."_ — OAuth.net
 
