--- conflicted
+++ resolved
@@ -669,11 +669,7 @@
 ## Aside: Adding Auth0 Authentication to the Application
 Before we conclude, we'll look at how authentication can be added to an Android app using Auth0.
 
-<<<<<<< HEAD
-To get started, first <a href="https://auth0.com/signup" data-amp-replace="CLIENT_ID" data-amp-addparams="anonId=CLIENT_ID(cid-scope-cookie-fallback-name)">sign up</a> for an Auth0 account, then navigate to the [Dashboard](https://manage.auth0.com/). Click on the **New Client** button and fill in the name of the client (or leave it at its default. Select **Native** from the Client type list. On the next page, select **Android** as the Native SDK. After the client has been created, you will see a page with a quickstart guide. Select the **Settings** tab where the client ID, client Secret and Domain can be retrieved. Add the following to the **Allowed Callback URLs** and save the changes with the button at the bottom of the page.
-=======
 To get started, first <a href="https://auth0.com/signup" data-amp-replace="CLIENT_ID" data-amp-addparams="anonId=CLIENT_ID(cid-scope-cookie-fallback-name)">sign up</a> for an Auth0 account, then navigate to the [Dashboard](https://manage.auth0.com/). Click on the **New Client** button and fill in the name of the client (or leave it at its default. Select **Native** from the Client type list. After the client has been created, you will see a page with a quickstart guide. Select the **Settings** tab where the client ID, client Secret and Domain can be retrieved. Add the following to the **Allowed Callback URLs** and save the changes with the button at the bottom of the page.
->>>>>>> f202f041
 
 Replace `YOUR_AUTH0_DOMAIN` and `YOUR_APP_PACKAGE_NAME` with your specific values.
 
