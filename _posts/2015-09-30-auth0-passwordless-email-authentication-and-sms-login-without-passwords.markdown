---
layout: post
title: "Log in without Passwords: <br>Introducing Auth0 Passwordless"
description: SMS Authentication and Email Authentication made easy and secure.
date: 2015-09-30 09:00
author:
  name: Matias Woloski
  url: http://www.twitter.com/woloski
  mail: matiasauth0.com
  avatar: https://secure.gravatar.com/avatar/0cd73f2f2f39709bd03646e9225cc3d3?s=200
design:
  bg_color: "#00221b"
  image: https://cldup.com/fvFQELOy-K.png
  image_size: "80%"
  image_bg_color: "#001d17"
tags:
- passwordless
- sms login
- email authentication
- password sms
---

**tl;dr**: Auth0 Passwordless is a drop-in authentication system based Email, SMS, or Apple's TouchID that improves security and user experience. Check it out [auth0.com/passwordless](https://auth0.com/passwordless).

---

It’s clear that passwords are not fun anymore. According to the website [haveibeenpwned.com](haveibeenpwned.com), **210,378,948 accounts were exposed on the top 10 breaches**, and **152,450,038 of them were compromised this past year**. On the other hand, according to a [study](https://www.passwordboss.com/password-habits-survey-part-1/), **more than half (59%)** of the users surveyed admit they **reuse the same password** because it’s hard to remember them.

What is our industry doing to address this problem?

<ol>
  <li>Second factor of authentication (Google Authenticator, SMS, etc.)</li>
  <li>Password Managers</li>
</ol>

A second factor reduces significantly the risk of your account being compromised. We support multi-factor at Auth0 and it has been a very popular feature, but you still have a password to remember and the second factor introduces more complexity and friction to the average user. Password Managers are useful (I personally use one) but still they feel like a band-aid to the problem, not addressing the real issue.

A third trend we started to see is to **remove the password input from the login box altogether**. Companies like Medium, Slack, Twitter, WhatsApp are already doing it, and even Google’s new login screens [hints at a future beyond passwords](techcrunch.com/2015/05/13/gmails-new-login-screens-hints-at-a-future-beyond-passwords/).

![trend to remove password input from login box](https://cdn.auth0.com/blog/passwordless/pwdless1.png)


We’ve been experimenting over the past few months, and we’re ready to release our first version today. With [Auth0 Passwordless](https://auth0.com/passwordless) you can use one time codes or “magic links” delivered via SMS or e-mail. Or use iPhone’s TouchID without having to worry about the implementation details.

<<<<<<< HEAD
![SMS authentication, email authentication and TouchID authentication](https://cdn.auth0.com/blog/passwordless/pwdless-locks.png)
=======
![](https://cldup.com/7bfdgcURKV.png)
>>>>>>> f6fd0445

## Log in via e-mail or SMS, simplified

Following our philosophy of "just a few lines of code", here is how you trigger a "magic link" that will be sent to the user email:


```
var lock = new Auth0LockPasswordless('FFM5kk2bVwxecbTHWXt15zrRJIX2Kvp3',
                                     'pwdlessdemo.auth0.com');
lock.magiclink();
```

And log in via SMS is this simple as well:


```
lock.sms(options, function(err, profile, jwt) {
  alert('welcome ' + profile.phone_number);
});
```

Try this yourself on the [playground](https://auth0.github.io/lock-passwordless).

## What's behind this?

Although conceptually simple, implementing passwordless authentication requires coordination of many components. And Auth0 Passwordless takes care of all that. These components include:

* A [public API](https://auth0.com/docs/auth-api#passwordless) with appropriate rate limiting that prevents abuse.
* A beautiful, extensible and open client [JavaScript API](https://github.com/auth0/auth0.js#passwordless-authentication) library and [UI widget](https://github.com/auth0/lock-passwordless) for Web apps.
* A native component and UI widget for [iOS](https://github.com/auth0/Lock.iOS-OSX) and [Android](https://github.com/auth0/Lock.Android).
* Integration with well known, scalable and secure Email (SendGrid, Mandrill and Amazon SES) and SMS providers (Twilio).
* A admin dashboard to manage and customize all of the above.

We implemented all of these and made it easy, accessible and secure to everyone.

## Works everywhere

Auth0 Passwordless can be used on all platforms: native apps, web apps, mobile web, command line interfaces or anything that can send an HTTP request over the net.

## Conclusion

We are seeing a trend that web applications are moving to longer session expirations so that users are not asked to log in frequently - like a native app on a mobile device. Then, whenever a user asks to perform a sensitive operation, they’re asked for "step up" authentication (think "sudo" command on Linux). Auth0 Passwordless is a way to implement such mechanism quickly and securely.

Auth0 Passwordless is **ready to be used in production** today and it is **included in every Auth0 plan**.

<<<<<<< HEAD
We can’t wait to see what you will build. And we look forward to continuing to contribute toimprove identity and security on the web 🔐. 
=======
We’re looking forward to seeing what you build, and to doing our part to help improve identity and security on the web 🔐.
>>>>>>> f6fd0445
<|MERGE_RESOLUTION|>--- conflicted
+++ resolved
@@ -10,7 +10,7 @@
   avatar: https://secure.gravatar.com/avatar/0cd73f2f2f39709bd03646e9225cc3d3?s=200
 design:
   bg_color: "#00221b"
-  image: https://cldup.com/fvFQELOy-K.png
+  image: https://cdn.auth0.com/blog/passwordless/pwdless-blog-icon.png
   image_size: "80%"
   image_bg_color: "#001d17"
 tags:
@@ -20,11 +20,11 @@
 - password sms
 ---
 
-**tl;dr**: Auth0 Passwordless is a drop-in authentication system based Email, SMS, or Apple's TouchID that improves security and user experience. Check it out [auth0.com/passwordless](https://auth0.com/passwordless).
+**tl;dr**: Auth0 Passwordless is a drop-in authentication system based on Email, SMS, or Apple's TouchID that improves security and user experience. Check it out [auth0.com/passwordless](https://auth0.com/passwordless).
 
 ---
 
-It’s clear that passwords are not fun anymore. According to the website [haveibeenpwned.com](haveibeenpwned.com), **210,378,948 accounts were exposed on the top 10 breaches**, and **152,450,038 of them were compromised this past year**. On the other hand, according to a [study](https://www.passwordboss.com/password-habits-survey-part-1/), **more than half (59%)** of the users surveyed admit they **reuse the same password** because it’s hard to remember them.
+It’s clear that passwords are not fun anymore. According to the website [haveibeenpwned.com](http://haveibeenpwned.com), **220,385,281 accounts were exposed on the top 10 breaches**, and **152,450,038 of them were compromised this past year**. On the other hand, according to a [study](https://www.passwordboss.com/password-habits-survey-part-1/), **more than half (59%)** of the users surveyed admit they **reuse the same password** because it’s hard to remember them.
 
 What is our industry doing to address this problem?
 
@@ -35,18 +35,14 @@
 
 A second factor reduces significantly the risk of your account being compromised. We support multi-factor at Auth0 and it has been a very popular feature, but you still have a password to remember and the second factor introduces more complexity and friction to the average user. Password Managers are useful (I personally use one) but still they feel like a band-aid to the problem, not addressing the real issue.
 
-A third trend we started to see is to **remove the password input from the login box altogether**. Companies like Medium, Slack, Twitter, WhatsApp are already doing it, and even Google’s new login screens [hints at a future beyond passwords](techcrunch.com/2015/05/13/gmails-new-login-screens-hints-at-a-future-beyond-passwords/).
+A third trend we've started to see is to **remove the password input from the login box altogether**. Companies like Medium, Slack, Twitter, WhatsApp are already doing it, and even Google’s new login screens [hints at a future beyond passwords](http://techcrunch.com/2015/05/13/gmails-new-login-screens-hints-at-a-future-beyond-passwords/).
 
 ![trend to remove password input from login box](https://cdn.auth0.com/blog/passwordless/pwdless1.png)
 
 
 We’ve been experimenting over the past few months, and we’re ready to release our first version today. With [Auth0 Passwordless](https://auth0.com/passwordless) you can use one time codes or “magic links” delivered via SMS or e-mail. Or use iPhone’s TouchID without having to worry about the implementation details.
 
-<<<<<<< HEAD
 ![SMS authentication, email authentication and TouchID authentication](https://cdn.auth0.com/blog/passwordless/pwdless-locks.png)
-=======
-![](https://cldup.com/7bfdgcURKV.png)
->>>>>>> f6fd0445
 
 ## Log in via e-mail or SMS, simplified
 
@@ -54,8 +50,7 @@
 
 
 ```
-var lock = new Auth0LockPasswordless('FFM5kk2bVwxecbTHWXt15zrRJIX2Kvp3',
-                                     'pwdlessdemo.auth0.com');
+var lock = new Auth0LockPasswordless('client-id', 'yours.auth0.com');
 lock.magiclink();
 ```
 
@@ -63,6 +58,7 @@
 
 
 ```
+var lock = new Auth0LockPasswordless('client-id', 'yours.auth0.com');
 lock.sms(options, function(err, profile, jwt) {
   alert('welcome ' + profile.phone_number);
 });
@@ -72,11 +68,11 @@
 
 ## What's behind this?
 
-Although conceptually simple, implementing passwordless authentication requires coordination of many components. And Auth0 Passwordless takes care of all that. These components include:
+Although conceptually simple, implementing passwordless authentication requires coordination of many components. And [Auth0 Passwordless](https://auth0.com/passwordless) takes care of all that. These components include:
 
 * A [public API](https://auth0.com/docs/auth-api#passwordless) with appropriate rate limiting that prevents abuse.
-* A beautiful, extensible and open client [JavaScript API](https://github.com/auth0/auth0.js#passwordless-authentication) library and [UI widget](https://github.com/auth0/lock-passwordless) for Web apps.
-* A native component and UI widget for [iOS](https://github.com/auth0/Lock.iOS-OSX) and [Android](https://github.com/auth0/Lock.Android).
+* A beautiful, extensible and open source client [JavaScript API](https://github.com/auth0/auth0.js#passwordless-authentication) library and [UI widget](https://github.com/auth0/lock-passwordless) for Web apps.
+* An open source native component and UI widget for [iOS](https://github.com/auth0/Lock.iOS-OSX) and [Android](https://github.com/auth0/Lock.Android).
 * Integration with well known, scalable and secure Email (SendGrid, Mandrill and Amazon SES) and SMS providers (Twilio).
 * A admin dashboard to manage and customize all of the above.
 
@@ -84,16 +80,14 @@
 
 ## Works everywhere
 
-Auth0 Passwordless can be used on all platforms: native apps, web apps, mobile web, command line interfaces or anything that can send an HTTP request over the net.
+As developers we have to deal with a handful of devices, screen sizes, and browser-specific challenges. We wanted the [Lock Passwordless](https://github.com/auth0/lock-passswordless) widget to automatically adapt to mobile web browsers on various iOS and Android versions.
 
-## Conclusion
+Auth0 Passwordless can be used on all platforms: native apps, web apps, mobile web, command line interfaces or anything that can send an HTTP request over the net. 
 
-We are seeing a trend that web applications are moving to longer session expirations so that users are not asked to log in frequently - like a native app on a mobile device. Then, whenever a user asks to perform a sensitive operation, they’re asked for "step up" authentication (think "sudo" command on Linux). Auth0 Passwordless is a way to implement such mechanism quickly and securely.
+## Future directions
+
+We are seeing a trend that web applications are moving to longer session expirations so that users are not asked to log in frequently - like a native app on a mobile device. Then, whenever a user asks to perform a sensitive operation, they’re asked for "step up" authentication (think "sudo" command on Linux). Combine this with anomaly detection, suspicuous logins and centralized session revocation and you have a robust yet usable authentication system. Auth0 Passwordless is a way to implement such mechanism quickly and securely.
 
 Auth0 Passwordless is **ready to be used in production** today and it is **included in every Auth0 plan**.
 
-<<<<<<< HEAD
-We can’t wait to see what you will build. And we look forward to continuing to contribute toimprove identity and security on the web 🔐. 
-=======
-We’re looking forward to seeing what you build, and to doing our part to help improve identity and security on the web 🔐.
->>>>>>> f6fd0445
+We can’t wait to see what you will build. And we look forward to continuing to contribute toimprove identity and security on the web 🔐.