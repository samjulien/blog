---
layout: post
title: "Node 8 and npm@5 release: What's new?"
description: "Node 8.0.0 and npm@5 were released a few days ago. Learn what's new in Node & npm!"
date: 2017-06-13 08:30
category: Technical Guide, Backend, NodeJS
design:
  bg_color: "#4A4A4A"
  image: https://cdn.auth0.com/blog/nodenpm/logo.png
author:
  name: Prosper Otemuyiwa
  url: http://twitter.com/unicodeveloper?lang=en
  mail: prosper.otemuyiwa@auth0.com
  avatar: https://en.gravatar.com/avatar/1097492785caf9ffeebffeb624202d8f?s=200
tags:
- nodejs
- npm
- yarn
- javascript
- package manager
related:
- node-dot-js-build-tools-with-maven
- building-and-authenticating-nodejs-apps
- 2016-06-29-learn-more-about-our-jwt-chrome-debugger-extension
---

---

**TL;DR:** Node.js is a JavaScript runtime built on Chrome's V8 JavaScript engine. It has gained massive adoption by developers and organizations around the world because of it's efficient, event-driven and non-blocking I/O model. Node.js makes it possible for developers to code the most popular language (JavaScript) in the world on the backend. Furthermore, Node.js's package manager,`npm`, houses the largest distribution of open source libraries in the world. Node.js and npm just had new major releases. In this article, we'll highlight 7 notable additions to Node.js and dabble into the new monster, **npm@5**.

---

Node.js 8.0.0 was announced to the world on May 31, 2017. The previous Node.js version was v7.10.0. The *v* was dropped in order to avoid confusion with the V8 JavaScript engine. This major release brings a lot of new features, deprecations and changes. By October, 2017, Node.js 8 will become a Long Term Support (LTS) release. Next, notable additions!

## 1. Node.js API (N-API)

Currently, this is an experimental feature behind a flag. 30 percent of JavaScript modules rely indirectly on native modules.

Existing native modules are written in C/C++ and directly depend on V8 or [Native Abstractions for Node.js (NAN)](https://github.com/nodejs/nan) APIs. This dependency requires native modules to be recompiled and updated for every major Node.js release. This is a burden for native modules maintainers. Furthermore, companies and products depending on these modules find it difficult to upgrade their Node.js versions in production because of potential massive code breakage.

Now, the **N-API** is here to eliminate breakage of dependencies that happens between release lines with native modules. The full N-API functions can be found in the [documentation](https://nodejs.org/api/n-api.html).

{% include tweet_quote.html quote_text="N-API is here to eliminate breakage of dependencies that happens between release lines with native modules." %}

**Note:** These 5 modules, [node-sass](https://github.com/sass/node-sass), [canvas](https://github.com/jasongin/node-canvas) , [leveldown](https://github.com/boingoing/leveldown/) , [nanomsg](https://github.com/sampsongao/node-nanomsg), and [iotivity](https://github.com/gabrielschulhof/iotivity-node/tree/abi-stable) have successfully been ported to use N-API.

Native modules builders and users can start experimenting with this feature. More details can be found [here](https://medium.com/@nodejs/n-api-next-generation-node-js-apis-for-native-modules-169af5235b06).

## 2. Better Support for Promises

This release includes a new `util.promisify()` [API](https://nodejs.org/api/util.html#util_util_promisify_original) that allows developers to wrap standard callback-style APIs in a function that returns a Promise. Check out this sample code:

```js
const fs = require('fs');
const util = require('util');

const readfile = util.promisify(fs.readFile);

readfile('/some/file')
  .then((data) => { /** ... **/ })
  .catch((err) => { /** ... **/ });
```

## 3. Buffer Improvements

The Node.js Buffer API witnessed a lot of changes. Most notable amongst these changes is:

* Zero-filling new instances of Buffer(num) by default will have a negative significant impact on performance. The positive side of zero-filling Buffer is that it helps to prevent information leaks.

You want Buffer instances with uninitialized memory? No problem! Use the `Buffer.allocUnsafe(num)` API.

```js
// Zero-filled Buffers
const safeBuffer1 = Buffer.alloc(20);
const safeBuffer2 = new Buffer(20);

// Uninitialized Buffer
const unsafeBuffer = Buffer.allocUnsafe(20);
```

> **Note:** Developers should be very careful when using the `Buffer.allocUnsafe`. Only use it when you are aware of the risks and how to avoid it.

## 4. Stable WHATWG URL Parser

This release makes the **WHATWG URL** parser fully supported. No more hiding behind the experimental flag. It's a URL API implementation that matches the `URL` implementation in modern web browsers like Firefox, Edge, Chrome, and Safari allowing code using URLs to be shared across environments. The URL implementation will be handled equally on these modern browsers.

```js
const myURL = new URL('/foo', 'https://example.org/');

// result
https://example.org/foo

const myURL = new URL('https://example.org/foo#bar');
console.log(myURL.hash);
// returns #bar

console.log(myURL.href);
// returns https://example.org/foo#baz
```

## 5. async_hooks

The experimental `async_hooks` module otherwise known as `async_wrap` has received a major bump in Node.js 8.

This API gives developers the ability to register callbacks tracking the lifetime of asynchronous resources created inside a Node.js application. An asynchronous resource represents an object with an associated callback. Some of the API methods can be found below:

```js
const async_hooks = require('async_hooks');

const cid = async_hooks.currentId();
// returns the ID of the current execution context.

const tid = async_hooks.triggerId();
// returns the ID of the handle responsible for triggering the callback of the current execution scope to call.

// Create a new AsyncHook instance. All of these callbacks are optional.
const asyncHook = async_hooks.createHook({ init, before, after, destroy });
```

Look at this example below:

```js
const fs = require('fs');
const async_hooks = require('async_hooks');

async_hooks.createHook({
  init(asyncId, type, triggerId) {
    const cId = async_hooks.currentId();
    fs.writeSync(1, `${type}(${asyncId}): trigger: ${triggerId} scope: ${cId}\n`);
    }
  }).enable();

require('net').createServer((conn) => {}).listen(8080);
```

Output when hitting the server with `nc localhost 8080`:

```
TCPWRAP(2): trigger: 1 scope: 1
TCPWRAP(4): trigger: 2 scope: 0
```

The first `TCPWRAP` is the server which receives the connections. The second `TCPWRAP` is the new connection from the client. When a new connection is made the `TCPWrap` instance is immediately constructed. This happens outside of any JavaScript stack (side note: a `currentId()` of `0`
means it's being executed from C++, with no JavaScript stack above it). With only that information it would be impossible to link resources together in terms of what caused them to be created, so `triggerId` is given the task of propagating what resource is responsible for the new resource's existence.

The full documentation can be found [here](https://github.com/nodejs/node/pull/13287).

## 6. Stream API Improvements

This release adds new ways for destroying and finalizing Stream instances. Every Stream instance will now inherit a `destroy()` method, the implementation of which can be customized and extended by providing a custom implementation of the `_destroy()` method.

```js
myStream._destroy = function (cb) {
  closeResources(function (err) {
    cb(err)
  })
}

myStream.destroy();
```

The [_destroy()](https://nodejs.org/api/stream.html#stream_writable_destroy_err_callback) method can take in two arguments, the `err` and `callback` function. The callback function takes an optional error argument which is invoked when the stream is destroyed.

From the code above, there is a custom implementation of the `_destroy()` method. So calling the `destroy()` method destroys the stream, and emits the passed error.

## 7. Inspector JavaScript API

Developers have a new way of debugging their Node.js applications via the experimental inspector JavaScript API. This API leverages the debug protocol to inspect various Node.js processes.

The `inspector` module provides an API for interacting with the V8 inspector.

```js
const inspector = require('inspector');

const session = new inspector.Session();
session.connect();

// Listen for inspector events
session.on('inspectorNotification', (message) => {
  // Do whatever
});

// Send messages to the inspector
session.post(message);

session.disconnect();
```

There are other events such as the `Debugger.paused` and `Debugger.resumed` events that you can listen to with this module.

> Check out how to [inspect](https://nodejs.org/en/docs/inspector) your node.js scripts and also use [Chrome DevTools to debug your Node.js apps](https://medium.com/@paul_irish/debugging-node-js-nightlies-with-chrome-devtools-7c4a1b95ae27)


If you are curious about other changes and additions in Node.js 8.0.0 release, you can check out the full list of [changes here](https://nodejs.org/en/blog/release/v8.0.0/).

> Note: Node.js 8.0.0 ships with **npm 5**.

Let's highlight major changes in *npm 5*.

## npm@5

**npm's** latest version is `npm@5`. What's new in **npm@5**?

### 1. Wicked Fast Install

I bumped my npm version to npm 5 using `npm install npm@latest -g` and the first thing I discovered was that my module installs were insanely fast!

![Speed improvements](https://cdn-images-1.medium.com/max/1600/0*K1Wb1ERhtAHLRG0m.)
_Installing react-native_

<blockquote class="twitter-tweet" data-lang="en"><p lang="en" dir="ltr">With <a href="https://twitter.com/hashtag/npm5?src=hash">#npm5</a> about to come out, I thought I&#39;d update those benchmarks.<br><br>Here&#39;s the npm5 code I&#39;m working on, vs npm@4.6.1 on a popular repo <a href="https://t.co/KWPfbpE46p">pic.twitter.com/KWPfbpE46p</a></p>&mdash; ✨11x gayer Kat✨ (@maybekatz) <a href="https://twitter.com/maybekatz/status/865393382260056064">May 19, 2017</a></blockquote>
<script async src="//platform.twitter.com/widgets.js" charset="utf-8"></script>

One of the benefits of Yarn over npm was faster package install, but with `npm@5`, you don't need to brew coffee anymore during waiting time! Your modules install before you say Jack! Well, literally not at that speed, but it takes lesser time to install node modules. Significant performance improvements of 20 to 100 percent!

{% include tweet_quote.html quote_text="With npm@5, you don't need to brew coffee anymore during waiting time!" %}

![Install express via npm 5](https://cdn.auth0.com/blog/nodenpm/installexpressnpm.png)
_Installing express using npm 5_

Installed in 12.557s

![Install express via Yarn](https://cdn.auth0.com/blog/nodenpm/installexpressyarn.png)
_Installing express using Yarn_

Installed in 98.99s

Oh yeah! npm is now faster than Yarn!

> Check out [5 things you can do with Yarn](https://auth0.com/blog/five-things-you-can-do-with-yarn/)

### 2. Lockfiles

With `npm@5`, lockfiles are the default (`package-lock.json`). This simply means that whatever files you get when you install a package will be the same every time you install that package after initial install. This eliminates the challenges developers had with having different files on different developer environments after installing the same package.

![lockfiles](https://cdn.auth0.com/blog/npm5/package-lock.png)

### 3. SHA-512 Hash

The npm CLI will use `sha512` for tarballs from registries that sends a `sha512` checksum as the tarball hash. `npm@5` publishes with SHA-512 hashes. This is to protect a developer against malicious attacks by checking downloaded packages and ensuring that code downloaded from the registry is safe and unwavering!

### 4. Saves by default

All installs save by default with `npm@5`. Adding the `--save` flag is no longer necessary. If you don't want to save the installed package, add the `--no-save` flag.

### 5. Install Report Summary

`npm@5` doesn't show the whole installed tree on your screen anymore. Instead, you'll see a summary report of the install on your screen like so:

![Install report summary](https://cdn.auth0.com/blog/npm5/summary.png)

`Added 2 packages in 0.599s`

### 6. Automatic Fallback to Offline mode

`npm@5` will use your cache if you are offline to install packages that have been installed before but are no longer available maybe due to accidental `node_modules` folder deletion. Check this out:

<blockquote class="twitter-tweet" data-lang="en"><p lang="en" dir="ltr">this is fun. <a href="https://t.co/gVakQFVfax">pic.twitter.com/gVakQFVfax</a></p>&mdash; ✨11x gayer Kat✨ (@maybekatz) <a href="https://twitter.com/maybekatz/status/854176565587984384">April 18, 2017</a></blockquote>
<script async src="//platform.twitter.com/widgets.js" charset="utf-8"></script>


`npm@5` shipped with a lot of changes that I might not be able to mention in this article. However, do well to check the full list of changes from the [GitHub repo](https://github.com/npm/npm/releases).


## Aside: Using Auth0 with npm@5

**Auth0** issues [JSON Web Tokens](https://jwt.io/) on every login for your users. This means that you can have a solid [identity infrastructure](https://auth0.com/docs/identityproviders), including [single sign-on](https://auth0.com/docs/sso/single-sign-on), [user management](https://auth0.com/user-management), support for social identity providers (Facebook, GitHub, Twitter, etc.), enterprise identity providers (Active Directory, LDAP, SAML, etc.) and your own database of users with just a few lines of code.

> Auth0 provides the simplest and easiest to use [user interface tools to help administrators manage user identities](https://auth0.com/user-management) including password resets, creating and provisioning, blocking and deleting users. [A generous **free tier**](https://auth0.com/pricing) is offered so you can get started with modern authentication.

We can easily set up authentication in our JavaScript apps by using [Auth0's Centralized Login Page](https://auth0.com/docs/hosted-pages/login).

![Centralized Login Page](https://cdn2.auth0.com/docs/media/articles/web/hosted-login.png)
_Centralized Login Page_

It's as easy as installing the `auth0-js` and `jwt-decode` node modules like so:

```bash
npm install auth0-js jwt-decode --save
```

And using them like so:

```js
import auth0 from 'auth0-js';

const auth0 = new auth0.WebAuth({
    clientID: "YOUR-AUTH0-CLIENT-ID",
    domain: "YOUR-AUTH0-DOMAIN",
    scope: "openid email profile YOUR-ADDITIONAL-SCOPES",
    audience: "YOUR-API-AUDIENCES", // See https://auth0.com/docs/api-auth
    responseType: "token id_token",
    redirectUri: "http://localhost:9000" //YOUR-REDIRECT-URL
});

function logout() {
    localStorage.removeItem('id_token');
    localStorage.removeItem('access_token');
    window.location.href = "/";
}

function showProfileInfo(profile) {
    var btnLogin = document.getElementById('btn-login');
    var btnLogout = document.getElementById('btn-logout');
    var avatar = document.getElementById('avatar');
    document.getElementById('nickname').textContent = profile.nickname;
    btnLogin.style.display = "none";
    avatar.src = profile.picture;
    avatar.style.display = "block";
    btnLogout.style.display = "block";
}

function retrieveProfile() {
    var idToken = localStorage.getItem('id_token');
    if (idToken) {
        try {
            const profile = jwt_decode(idToken);
            showProfileInfo(profile);
        } catch (err) {
            alert('There was an error getting the profile: ' + err.message);
        }
    }
}

auth0.parseHash(window.location.hash, (err, result) => {
    if(err || !result) {
        // Handle error
        return;
    }

    // You can use the ID token to get user information in the frontend.
    localStorage.setItem('id_token', result.idToken);
    // You can use this token to interact with server-side APIs.
    localStorage.setItem('access_token', result.accessToken);
    retrieveProfile();
});

function afterLoad() {
    // buttons
    var btnLogin = document.getElementById('btn-login');
    var btnLogout = document.getElementById('btn-logout');

    btnLogin.addEventListener('click', function () {
        auth0.authorize();
    });

    btnLogout.addEventListener('click', function () {
        logout();
    });

    retrieveProfile();
}

window.addEventListener('load', afterLoad);
```

<<<<<<< HEAD
It installs the `auth0-js` library within seconds and locks down the exact files with `package-lock.json` file. If you don't already have an Auth0 account, [sign up](javascript:signup\(\)) for one now. Navigate to the Auth0 [management dashboard](https://manage.auth0.com/), select **Applications** from the navigational menu, then select the app you want to connect with the JavaScript framework of your choice. Now head over to the [Quickstart docs](https://auth0.com/docs/quickstarts), select the type of app you want to build and follow the steps highlighted there.
=======
It installs the widget within seconds and locks down the exact files with `package-lock.json` file. If you don't already have an Auth0 account, <a href="https://auth0.com/signup" data-amp-replace="CLIENT_ID" data-amp-addparams="anonId=CLIENT_ID(cid-scope-cookie-fallback-name)">sign up</a> for one now. Navigate to the Auth0 [management dashboard](https://manage.auth0.com/), select **Applications** from the navigational menu, then select the app you want to connect with the JavaScript framework of your choice. Now head over to the [Quickstart docs](https://auth0.com/docs/quickstarts), select the type of app you want to build and follow the steps highlighted there.
>>>>>>> 38533f4d


## Conclusion

**Node.js 8** and **npm5** came loaded with lots of new features and significant improvements. I couldn't be more proud of the JavaScript and Open source community right now. Is [Yarn](https://github.com/yarnpkg/yarn) going to release something super amazing soon? Maybe a faster install experience? I'll be on the look out!

Have you switched to Node.js 8 and npm@5 yet? What are your thoughts? Let me know in the comments section! 😊<|MERGE_RESOLUTION|>--- conflicted
+++ resolved
@@ -354,12 +354,7 @@
 window.addEventListener('load', afterLoad);
 ```
 
-<<<<<<< HEAD
-It installs the `auth0-js` library within seconds and locks down the exact files with `package-lock.json` file. If you don't already have an Auth0 account, [sign up](javascript:signup\(\)) for one now. Navigate to the Auth0 [management dashboard](https://manage.auth0.com/), select **Applications** from the navigational menu, then select the app you want to connect with the JavaScript framework of your choice. Now head over to the [Quickstart docs](https://auth0.com/docs/quickstarts), select the type of app you want to build and follow the steps highlighted there.
-=======
-It installs the widget within seconds and locks down the exact files with `package-lock.json` file. If you don't already have an Auth0 account, <a href="https://auth0.com/signup" data-amp-replace="CLIENT_ID" data-amp-addparams="anonId=CLIENT_ID(cid-scope-cookie-fallback-name)">sign up</a> for one now. Navigate to the Auth0 [management dashboard](https://manage.auth0.com/), select **Applications** from the navigational menu, then select the app you want to connect with the JavaScript framework of your choice. Now head over to the [Quickstart docs](https://auth0.com/docs/quickstarts), select the type of app you want to build and follow the steps highlighted there.
->>>>>>> 38533f4d
-
+It installs the `auth0-js` library within seconds and locks down the exact files with `package-lock.json` file. If you don't already have an Auth0 account, <a href="https://auth0.com/signup" data-amp-replace="CLIENT_ID" data-amp-addparams="anonId=CLIENT_ID(cid-scope-cookie-fallback-name)">sign up</a> for one now. Navigate to the Auth0 [management dashboard](https://manage.auth0.com/), select **Applications** from the navigational menu, then select the app you want to connect with the JavaScript framework of your choice. Now head over to the [Quickstart docs](https://auth0.com/docs/quickstarts), select the type of app you want to build and follow the steps highlighted there.
 
 ## Conclusion
 
