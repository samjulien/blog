---
layout: post
title: "Real-World Angular Series - Part 1: MEAN Setup & Angular Architecture"
description: "Build and deploy a real-world app with MongoDB, Express, Angular, and Node (MEAN): MEAN setup and Angular architecture."
date: 2017-06-28 8:30
category: Technical guide, Angular, Angular 4
banner:
  text: "Auth0 makes it easy to add authentication to your Angular application."
author:
  name: "Kim Maida"
  url: "https://twitter.com/KimMaida"
  mail: "kim.maida@auth0.com"
  avatar: "https://en.gravatar.com/userimage/20807150/4c9e5bd34750ec1dcedd71cb40b4a9ba.png"
design:
  image: https://cdn.auth0.com/blog/angular/logo3.png
  bg_color: "#012C6C"
tags:
- javascript
- angular
- node
- mongodb
- express
- mean
related:
- 2017-03-07-managing-state-in-angular-with-ngrx-store
- 2016-11-07-migrating-an-angular-1-app-to-angular-2-part-1

---

**TL;DR:** This 8-part tutorial series covers building and deploying a full-stack JavaScript application from the ground up with hosted [MongoDB](https://www.mongodb.com/), [Express](https://expressjs.com/), [Angular (v2+)](https://angular.io), and [Node.js](https://nodejs.org) (MEAN stack). The completed code is available in the [mean-rsvp-auth0 GitHub repo](https://github.com/auth0-blog/mean-rsvp-auth0/) and a deployed sample app is available at [https://rsvp.kmaida.net](https://rsvp.kmaida.net).  **Part 1 of the tutorial series covers MEAN setup and the architecture for our Angular app.**

---

## Real-World Angular Series

You can view all sections of the tutorial series here:

1. [Real-World Angular Series - Part 1: MEAN Setup & Angular Architecture](https://auth0.com/blog/real-world-angular-series-part-1) (you are here!)
2. [Real-World Angular Series - Part 2: Authentication and Data Modeling](https://auth0.com/blog/real-world-angular-series-part-2)
3. [Real-World Angular Series - Part 3: Fetching and Displaying API Data](https://auth0.com/blog/real-world-angular-series-part-3)
4. [Real-World Angular Series - Part 4: Access Management, Admin, and Detail Pages](https://auth0.com/blog/real-world-angular-series-part-4)
5. [Real-World Angular Series - Part 5: Animation and Template-Driven Forms](https://auth0.com/blog/real-world-angular-series-part-5)
6. [Real-World Angular Series - Part 6: Reactive Forms and Custom Validation](https://auth0.com/blog/real-world-angular-series-part-6)
7. [Real-World Angular Series - Part 7: Relational Data and Token Renewal](https://auth0.com/blog/real-world-angular-series-part-7)
8. [Real-World Angular Series - Part 8: Lazy Loading, Production Deployment, SSL](https://auth0.com/blog/real-world-angular-series-part-8)

---

## Part 1: MEAN Setup and Angular Architecture

The first part of this tutorial will cover how to set up the cloud-hosted MongoDB database, Node server, and front end for our real-world Angular application.

1. <a href="#intro" target="_self">Introduction: What We'll Build</a>
2. <a href="#angular-setup" target="_self">Angular App Setup</a>
3. <a href="#mongodb-setup" target="_self">Hosted MongoDB Setup</a>
4. <a href="#auth0-setup" target="_self">Auth0 Account and Setup</a>
5. <a href="#server-setup" target="_self">Node.js Server Setup</a>
6. <a href="#angular-home" target="_self">Angular: Add a Home Component</a>
7. <a href="#angular-layout" target="_self">Angular: Layout and Global Components</a>

---

## <span id="intro"></span>Introduction: What We'll Build

This tutorial series will teach you how to build a real-world MEAN stack application, covering everything from ideation and data modeling to production deployment.

We will _not_ be building your run-of-the-mill to-do app. In order to learn the ins and outs of production-level JavaScript web application development, we'll build an app to create and RSVP to events. With our RSVP app, an administrator will be able to create, update, and delete events. Other users will then be able to RSVP to events. Our RSVP app's features will include the following (and more):

* Authentication and role authorization (client _and_ server)
* CRUD operations with an API
* Searching and filtering
* Template-driven forms
* Reactive forms with custom validation
* Simple UI animation
* Lazy loading
* Production deployment on VPS with nginx and SSL

We'll do all of the above (including SSL and production deployment) at minimal cost to the developer. There's no reason you shouldn't be able to get your own apps launched to production at low-to-no cost!

To explore the final product, check out the deployed, completed app here: [**https://rsvp.kmaida.net**](https://rsvp.kmaida.net). In your own app, _you'll_ be the administrator and will be able to create and modify events yourself (not just RSVP to existing events).

{% include tweet_quote.html quote_text="There's no reason you shouldn't get your own MEAN stack apps launched to production at low-to-no cost!" %}

Let's begin!

---

## <span id="angular-setup"></span>Angular App Setup

We'll use the [Angular CLI](https://github.com/angular/angular-cli) to create and build out our Angular application. Make sure you have the CLI installed globally:

```bash
$ npm install -g @angular/cli
```

The other thing you'll likely want is an Angular Language Service extension for your editor or IDE of choice. The Angular Language Service provides Angular intellisense and autocompletion. To learn more about the Language Service, check out [this summary of Day 3 of ng-conf 2017](https://auth0.com/blog/ngconf2017-summary-day3/). Check your editor's extension database for "Angular Language Service" and install if found ([instructions for VS Code, WebStorm, and Sublime Text are available here](http://brianflove.com/2017/04/11/angular-language-service/)).

### Create an Angular Project

Once the CLI and Language Service are installed, open a terminal or command prompt at the location you'd like your project folder created and run the following command:

```bash
$ ng new mean-rsvp --routing --style scss
```

This creates and installs a new Angular project with a [routing](https://github.com/angular/angular-cli/blob/master/docs/documentation/stories/routing.md) module and [SCSS](https://github.com/angular/angular-cli/wiki/stories-css-preprocessors) support.

Once the Angular CLI has finished creating the app and installing its dependencies, we're ready to get going on the basic customization necessary for our RSVP app.

### Add Title Service

In order to change the page titles for our routes, we'll need to use Angular's [Title service](https://angular.io/guide/set-document-title). This is because the `<title>` tag lives outside our Angular application, so we can't simply access it and add a property to change it with data binding.

Open the `app.module.ts` file and add the Title service to imports and to the `providers` array like so:

```typescript
// src/app/app.module.ts
import { BrowserModule, Title } from '@angular/platform-browser';
...
@NgModule({
  ...,
  providers: [
    Title
  ],
  ...
})
```

### Add Bootstrap

Now open the `src/index.html` file and add a link to the [Bootstrap](https://v4-alpha.getbootstrap.com/) CSS on CDN like so:

{% highlight html %}
<!-- src/index.html -->
...
<head>
  ...
  <title>RSVP</title>
  ...
  <link
    rel="stylesheet"
    href="https://maxcdn.bootstrapcdn.com/bootstrap/4.0.0-alpha.6/css/bootstrap.min.css"
    integrity="sha384-rwoIResjU2yc3z8GV/NPeZWAv56rSmLldC3R/AZzGRnGxQQKnKkoFVhFQhNUwEyJ"
    crossorigin="anonymous">
</head>
...
{% endhighlight %}

> **Note:** At the time of writing, we're using the v4 alpha version of Bootstrap to take advantage of newer features such as the flex grid. As with any pre-release tool, there may be bugs. If a later release is available, please upgrade. If you choose to downgrade to v3, be aware that many of the classes in the provided HTML templates _will not work_ and will need to be replaced.

### Global SCSS

We'll now add some SCSS to manage global styling for our application. This will support basic layout and media queries.

<<<<<<< HEAD
First, open your `src/assets` folder and an `scss` folder. Now find the `src/styles.scss` file and move it into `src/assets/scss`.
=======
First, open your `src/assets` folder and create a new `scss` folder. Now find the `src/styles.scss` file and move it into `src/assets/scss`. 
>>>>>>> 0ed96e22

Next, open the `.angular-cli.json` file. Find the `styles` property and change it to the following:

```js
...
      "styles": [
        "assets/scss/styles.scss"
      ],
...
```

Now our project will look for this file in the `assets` folder rather than in the root.

> **Note:** If you have the Angular CLI server running, you'll need to stop and restart it after making changes to the `.angular-cli.json` configuration file.

Next, let's create a few SCSS files.

#### Base Styles

First we'll create our `_base.scss` styles. Create this file and add the following SCSS to it:

```scss
/* src/assets/scss/_base.scss */
/*--------------------
       BASICS
--------------------*/

body {
  min-width: 320px;
}

/*-- Cursor --*/

a,
input[type=button],
input[type=submit],
button {
  cursor: pointer;
}

/*-- Link Buttons --*/

.btn-link {
  color: #0275d8;

  &:hover {
    text-decoration: underline !important;
  }
  &:focus {
    box-shadow: none !important;
    color: #0275d8;
    text-decoration: none;
  }
}

/*-- Forms --*/

input[type="text"],
input[type="number"],
input[type="password"],
input[type="date"],
select option,
textarea {
  font-size: 16px; /* for iOS to prevent autozoom */
}
.formErrors {
  padding-top: 6px;
}
.ng-invalid.ng-dirty,
.ng-invalid.ng-dirty:focus {
  border-color: #D9534E !important;
}
input::-webkit-input-placeholder { /* Chrome/Opera/Safari */
  color: rgba(0,0,0,.25) !important;
  opacity: 1 !important;
}
input::-moz-placeholder { /* Firefox 19+ */
  color: rgba(0,0,0,.25) !important;
  opacity: 1 !important;
}
input:-moz-placeholder { /* Firefox 18- */
  color: rgba(0,0,0,.25) !important;
  opacity: 1 !important;
}
input:-ms-input-placeholder { /* IE 10+ */
  color: rgba(0,0,0,.25) !important;
  opacity: 1 !important;
}

/*-- Helpers --*/

.opacity-half {
  opacity: .5;
}
.list-group-item > strong {
  padding-right: 5px;
}
```

Bootstrap provides a CSS reset and plenty of styling. Our local `_base.scss` provides some basic helpers and improvements.

#### Variables and Partials

Now we'll add a few files for variables and partials. Create a new  folder in your `src/assets/scss` directory called `partials`.

In the `partials` folder, add a new file called `_layout.vars.scss` and add the following:

```scss
/* src/assets/scss/partials/_layout.vars.scss */
/*--------------------
   LAYOUT VARIABLES
--------------------*/

$padding-screen-small: 3%;
$padding-screen-large: 1.5% 3%;
```

In the same `partials` folder, create a file called `_responsive.partial.scss`:

```scss
/* src/assets/scss/partials/_responsive.partial.scss */
/*--------------------
      RESPONSIVE
--------------------*/

/*-- Variables --*/

$large: 'screen and (min-width: 768px)';

/*-- Mixins --*/

@mixin mq($mqString) {
  @media #{$mqString} {
    @content;
  }
}
```

This file contains a `$large` variable with a media query for large screen sizes and an `mq()` mixin for easily targeting media queries in our SCSS. If necessary, we can add more variables to this file as our app grows.

#### Import Global SCSS

Finally, we need to import all the files we just created. Open the `styles.scss` file and add:

```scss
/* src/assets/scss/styles.scss */
// partials
@import 'partials/layout.vars';
@import 'partials/responsive.partial';

// global styles
@import 'base';
```

Now our Angular app has everything we need to get started developing features. However, before we move forward with any more client side development, let's set up MongoDB and our Node.js API!

---

## <span id="mongodb-setup"></span>Hosted MongoDB Setup

[MongoDB](https://docs.mongodb.com/manual/) is an [open-source](https://github.com/mongodb/mongo) document database. For speed and ease, we'll use [mLab's free, cloud-hosted MongoDB](https://mlab.com/plans/pricing/#plan-type=sandbox) deployment for our application's database. We'll also set up a handy tool called [MongoBooster](https://mongobooster.com/) for simple MongoDB access and management.

### Create mLab Account and Database

Let's sign up and create our new database.

1. Go to [mLab](https://mlab.com/signup) and sign up for an account.
2. Confirm your email address. Doing so will take you to your account dashboard.
3. Under **MongoDB Deployments**, click the "Create new" button.
4. Select your desired Cloud Provider and Region.
5. Change the Plan to **Single-node** and select the free "Sandbox" option.
6. Scroll down and give your database a name, like `mean`.
7. Click the "Create new MongoDB deployment" button.

![mLab new MongoDB deployment](https://cdn.auth0.com/blog/mean-series/mLab-new-deployment.png)

The new database can now be selected from our deployments. It should look something like this:

![mLab MongoDB database](https://cdn.auth0.com/blog/mean-series/mLab-db.png)

We now need to add a user in order to connect to our database. Click on the database to edit it.

1. Select the **Users** tab and click the "Add database user" button.
2. Enter a database username and password in the modal. These credentials will be needed to read and write to the database with Node.
3. Make a note of the database's MongoDB URI. This should be in the format: `mongodb://<dbuser>:<dbpassword>@<ds111111>.mlab.com:<port>/<dbname>`.

![mLab MongoDB URI](https://cdn.auth0.com/blog/mean-series/mLab-uri.png)

Now we're ready to use our MongoDB database.

> **Note:** If you prefer, you can host MongoDB locally. [Follow these instructions](https://docs.mongodb.com/manual/installation/) to install MongoDB on your operating system.

### Set Up MongoBooster

For easy database management, we can use an app called [MongoBooster](https://mongobooster.com/). The free version will serve our purposes just fine. [Download MongoBooster for your OS](https://mongobooster.com/downloads) and open it.

1. In the upper left of the Connections prompt, click "Create" to set up a new connection.
2. A **Connection Editor** dialog will appear with the **Basic** tab open.
3. Enter the server address. This will be the MongoDB URI that we made note of earlier, something like: `<ds111111>.mlab.com`.
4. Enter the port number in the field after the `:`.
5. Enter a name for the connection, such as `mLab - mean`.

![Set up MongoBooster with MongoDB connection from mLab](https://cdn.auth0.com/blog/mean-series/mongobooster-connection.png)

Next, switch to the **Authentication** tab.

1. For Mode, select "Basic(Username/Password)" from the dropdown.
2. Enter your mLab database name, likely `mean`.
3. Enter the user name for the user you created in mLab.
4. Enter the password you created for the user in mLab.

![Set up MongoBooster with MongoDB authentication](https://cdn.auth0.com/blog/mean-series/mongobooster-auth.png)

We should now be able to click the "Test Connection" button to confirm our configuration. If everything was entered correctly, we should receive a **Test Connection** dialog that confirms we were able to connect and authorize with a status of `OK`.

> **Note:** If you encounter a failure, double-check the information you entered.

Close the test dialog and click the "Save" button. We can now select and connect to our mLab `mean` database with MongoBooster.

---

## <span id="auth0-setup"></span>Auth0 Account and Setup

Our Angular application and Node API will use the IDaaS (Identity-as-a-Service) platform [Auth0](https://auth0.com) for authentication and route authorization.

![Auth0 hosted login screen](https://cdn2.auth0.com/blog/angular-aside/angular-aside-login.jpg)

### Sign Up for a Free Auth0 Account

You'll need an [Auth0](https://auth0.com) account to manage authentication. You can sign up for a [free account here](javascript:signup\(\)). Next, set up an Auth0 client app and API so Auth0 can interface with an Angular app and Node API.

> Auth0 provides the simplest and easiest to use [user interface tools to help administrators manage user identities](https://auth0.com/user-management) including password resets, creating and provisioning, blocking and deleting users. [A generous **free tier**](https://auth0.com/pricing) is offered so you can get started with modern authentication.

### Set Up a Client App

1. Go to your [**Auth0 Dashboard**](https://manage.auth0.com/#/) and click the "[create a new client](https://manage.auth0.com/#/clients/create)" button.
2. Give your new app a name (for example: `RSVP MEAN App`) and select "Single Page Web Applications".
3. In the **Settings** for your new Auth0 client app, add `http://localhost:8083/callback` and `http://localhost:4200/callback` to the **Allowed Callback URLs**.
4. In **Allowed Origins (CORS)**, add `http://localhost:8083` and `http://localhost:4200`.
5. Scroll down to the bottom of the **Settings** section and click "Show Advanced Settings". Choose the **OAuth** tab and change the **JsonWebToken Signature Algorithm** to "RS256".
6. If you'd like, you can [set up some social connections](https://manage.auth0.com/#/connections/social). You can then enable them for your app in the **Client** options under the **Connections** tab. The example shown in the screenshot above utilizes username/password database, Facebook, Google, and Twitter.

We added two ports to the callback URLs and allowed origins because we'll be running and testing the app from both during development. Port `4200` is the port the Angular CLI serves the Angular app from. Port `8083` is the port our Node API and server uses: this will be necessary in order to test the production build. When we launch to a production URL, we can either create a new production Auth0 Client or add our production URL to the client as well.

> **Note:** If you set up social connections, enter App/Client IDs as per the instructions for each connection instead of leaving those fields blank and using Auth0 dev keys. This will be important for token renewal and deployment later.

### Set Up an API

1. Go to [**APIs**](https://manage.auth0.com/#/apis) in your dashboard and click the "Create API" button.
2. Enter a name for the API (for example: `RSVP MEAN API`).
3. Set the **Identifier** to your API endpoint URL. This identifier is the `audience` parameter on authorization calls. In our app, this is `http://localhost:8083/api/`.
4. The **Signing Algorithm** should be "RS256".

---

## <span id="server-setup"></span>Node.js Server Setup

Our next order of business is the Node server and API.

### Install Dependencies

In the _root_ folder of our new Angular app, install the following dependencies with npm, saving them to the `package.json` like so:

```bash
$ npm install --save express body-parser express-jwt jwks-rsa method-override mongoose cors --save
```

### File Structure

Create a new folder at the root of the project called `server`. Inside this folder, add two new files: `server/api.js` and `server/config.js`. At the root of the project, create a `server.js` file. The file structure should now look like this:

```text
...
server/
 |- api.js
 |- config.js
src/
...
server.js
...
```

### Configuration

Open the `server/config.js` file and add the following to it:

```js
// server/config.js
module.exports = {
  AUTH0_DOMAIN: '[YOUR_AUTH0_DOMAIN]', // e.g., kmaida.auth0.com
  AUTH0_API_AUDIENCE: '[YOUR_AUTH0_API_NAME]', // e.g., 'http://localhost:8083/api/'
  MONGO_URI: process.env.MONGO_URI || 'mongodb://[USER]:[PASSWORD]@[DS######].mlab.com:[PORT]/[DB_NAME]'
};
```

Replace the Auth0 domain, API audience, and MongoDB URI with the appropriate data from your <a href="#auth0-setup" target="_self">Auth0 account</a> and <a href="#mongodb-setup" target="_self">mLab database</a>.

### Server

Now let's develop our `server.js`. Open the empty file we created and add the following to it:

```js
// server.js
/*
 |--------------------------------------
 | Dependencies
 |--------------------------------------
 */

// Modules
const express = require('express');
const path = require('path');
const bodyParser = require('body-parser');
const mongoose = require('mongoose');
const methodOverride = require('method-override');
const cors = require('cors');
// Config
const config = require('./server/config');

/*
 |--------------------------------------
 | MongoDB
 |--------------------------------------
 */

mongoose.connect(config.MONGO_URI, { useMongoClient: true });
const monDb = mongoose.connection;

monDb.on('error', function() {
  console.error('MongoDB Connection Error. Please make sure that', config.MONGO_URI, 'is running.');
});

monDb.once('open', function callback() {
  console.info('Connected to MongoDB:', config.MONGO_URI);
});

/*
 |--------------------------------------
 | App
 |--------------------------------------
 */

const app = express();

app.use(bodyParser.json());
app.use(bodyParser.urlencoded({ extended: false }));
app.use(methodOverride('X-HTTP-Method-Override'));
app.use(cors());

// Set port
const port = process.env.PORT || '8083';
app.set('port', port);

// Set static path to Angular app in dist
// Don't run in dev
if (process.env.NODE_ENV !== 'dev') {
  app.use('/', express.static(path.join(__dirname, './dist')));
}

/*
 |--------------------------------------
 | Routes
 |--------------------------------------
 */

require('./server/api')(app, config);

// Pass routing to Angular app
// Don't run in dev
if (process.env.NODE_ENV !== 'dev') {
  app.get('*', function(req, res) {
    res.sendFile(path.join(__dirname, '/dist/index.html'));
  });
}

/*
 |--------------------------------------
 | Server
 |--------------------------------------
 */

app.listen(port, () => console.log(`Server running on localhost:${port}`));
```

Notice that there are a few sections that are environment-dependent. For development, we want to be able to take advantage of the Angular CLI's ability to serve and watch files with [JIT](https://auth0.com/blog/glossary-of-modern-javascript-concepts-part-2#jit) without requiring an entire project build each time we want to check our work. In order to facilitate this, we'll start by separating our Node.js server from our Angular front end in development.

This way, we can run the Node API on [localhost:8083](http://localhost:8083) while the Angular app runs on [localhost:4200](http://localhost:4200). For _production_, we want the Node server to run the API _and_ use a static path to serve the front end. Our MEAN stack should pass routing to the compiled Angular app for deployment.

### API Routes

Open the `api.js` file and add the following:

```js
// server/api.js
/*
 |--------------------------------------
 | Dependencies
 |--------------------------------------
 */

const jwt = require('express-jwt');
const jwks = require('jwks-rsa');

/*
 |--------------------------------------
 | Authentication Middleware
 |--------------------------------------
 */

module.exports = function(app, config) {
  // Authentication middleware
  const jwtCheck = jwt({
    secret: jwks.expressJwtSecret({
      cache: true,
      rateLimit: true,
      jwksRequestsPerMinute: 5,
      jwksUri: `https://${config.AUTH0_DOMAIN}/.well-known/jwks.json`
    }),
    aud: config.AUTH0_API_AUDIENCE,
    issuer: `https://${config.AUTH0_DOMAIN}/`,
    algorithm: 'RS256'
  });

/*
 |--------------------------------------
 | API Routes
 |--------------------------------------
 */

  // GET API root
  app.get('/api/', (req, res) => {
    res.send('API works');
  });

};
```

Using [express-jwt](https://github.com/auth0/express-jwt) and [jwks-rsa](https://github.com/auth0/node-jwks-rsa) with our [Auth0 API](https://manage.auth0.com/#/apis), we can implement protection for selected API routes when necessary. We'll do this by adding a `jwtCheck` middleware function to routes we want to secure. We'll discuss this more later.

### Serve and Watch the App and API

Let's install [nodemon](https://github.com/remy/nodemon) globally to watch the Node server for changes without needing to restart after making updates:

```bash
$ npm install nodemon -g
```

> **Note:** If you encounter `EACCESS` errors when using npm, you may need to execute some commands either with the command prompt running as administrator (Windows) or with `sudo` (Mac/Linux).

We should now be able to access both the Angular application and the API in the browser on `localhost`. We can do so by running each of the following commands from the root of our project in separate terminal windows ([VS Code is great at this](https://code.visualstudio.com/docs/editor/integrated-terminal#_managing-multiple-terminals)).

> **Note:** We'll be using separate terminal windows a lot so we can keep watching the app and API while adding components with the Angular CLI.

We can use this command to serve the Angular app:

```bash
$ ng serve
```

In another terminal, set the environment variable and then serve the Node API:

```bash
# Windows:
$ SET NODE_ENV=dev
$ nodemon server
# OR Mac:
$ NODE_ENV=dev nodemon server
```

> **Note:** On Mac, these commands can be combined: `NODE_ENV=dev nodemon server`.

If we've done everything correctly, the Angular app will compile and show a success message in its terminal. We should also see a message in the Node server terminal confirming that the server is running and that we've successfully connected to MongoDB.

We can then navigate to [http://localhost:4200](http://localhost:4200) to see our Angular app running in the browser:

![Angular app works running on localhost on Node backend](https://cdn.auth0.com/blog/mean-series/app-works.jpg)

We can also navigate to [http://localhost:8083/api](http://localhost:8083/api) to see our API running:

![Node API works running on localhost](https://cdn.auth0.com/blog/mean-series/api-works-final.jpg)

> **Note:** Eventually we'll be serving everything from the Node server, but since this requires the Angular app to be built and no longer watched, we won't do this until later. However, if you'd like to see what this looks like now, you can run `ng build` followed by `node server`. This will build and serve the app _and_ API on [http://localhost:8083](http://localhost:8083).

Our Node API and Angular app are now up and running in a development environment!

---

## <span id="angular-home"></span>Angular: Add a Home Component

Let's generate a component for our app's homepage. We'll run the following Angular CLI command from the root of our project:

```bash
$ ng g component pages/home
```

Now let's add our Home component to routing. Open the `app-routing.module.ts` file and import the `HomeComponent`:

```typescript
// src/app/app-routing.module.ts
...
import { HomeComponent } from './pages/home/home.component';

const routes: Routes = [
  {
    path: '',
    component: HomeComponent
  }
];
...
```

We'll set the `''` path to use our new Home component. Now when we view our app in the browser, we should see our Home component rendered:

![Angular app home works](https://cdn.auth0.com/blog/mean-series/home-works.jpg)

### Use Title Service

Let's add a `<title>` to our home component. We'll do this by using the [Title service](https://angular.io/guide/set-document-title). We already provided `Title` in <a href="#angular-setup" target="_self">Angular App Setup</a>, so we can use it immediately.

Open the `home.component.ts` file:

```typescript
// src/app/pages/home/home.component.ts
...
import { Title } from '@angular/platform-browser';

...
export class HomeComponent implements OnInit {
  pageTitle = 'Events';

  constructor(private title: Title) { }

  ngOnInit() {
    this.title.setTitle(this.pageTitle);
  }

}
```

We'll import the `Title` service and then add a property called `pageTitle` with a value of `Events`. Then we'll pass the Title service to the constructor and in the [`ngOnInit()` lifecycle method](https://angular.io/guide/lifecycle-hooks#oninit), we'll use the `title.setTitle()` method to change the document title to the value of our local `pageTitle`. By storing this title in a property, we can also use it in our component's template to set a heading. Let's do that now.

Open `home.component.html` and add:

{% highlight html %}
{% raw %}
<!-- src/app/pages/home/home.component.html -->
<h1 class="text-center">{{pageTitle}}</h1>
{% endraw %}
{% endhighlight %}

The document title and heading should now show up in the browser. We have routing and a home component in place, so now we can get started on the global layout of our Angular app.

---

## <span id="angular-layout"></span>Angular: Layout and Global Components

Next we need to set up our Angular app's layout and global elements, such as header, navigation, and footer. We want our app to work in any size browser, so we'll implement off-canvas navigation. To do so, we need to add some markup and functionality to our root `app` component as well as create a header and footer.

Let's generate the components for our app's global header and footer:

```bash
$ ng g component header
$ ng g component footer
```

> **Note:** For the sake of brevity in this tutorial, we're going to ignore `.spec.ts` files, as we won't cover testing. However, feel free to write your own tests during development. If you wish to generate components _without_ creating test files, you can add the `--no-spec` flag to your `g` commands.

### Header Component

Let's start with the Header component we just generated. Open the `header.component.ts` file and add:

```typescript
// src/app/header/header.component.ts
import { Component, OnInit, Output, EventEmitter } from '@angular/core';
import { Router, NavigationStart } from '@angular/router';
import 'rxjs/add/operator/filter';

@Component({
  selector: 'app-header',
  templateUrl: './header.component.html',
  styleUrls: ['./header.component.scss']
})
export class HeaderComponent implements OnInit {
  @Output() navToggled = new EventEmitter();
  navOpen = false;

  constructor(private router: Router) { }

  ngOnInit() {
    // If nav is open after routing, close it
    this.router.events
      .filter(event => event instanceof NavigationStart && this.navOpen)
      .subscribe(event => this.toggleNav());
  }

  toggleNav() {
    this.navOpen = !this.navOpen;
    this.navToggled.emit(this.navOpen);
  }
}
```

This component handles interaction with the hamburger menu toggle and route changes from the navigation links. There are many ways that [Angular can tackle component interaction](https://angular.io/guide/component-interaction). In this case, we want [a parent to listen for a child event](https://angular.io/guide/component-interaction#parent-listens-for-child-event) (App listens for an event from Header). We'll use the [`@Output` decorator](https://angular.io/guide/template-syntax#input-and-output-properties--input-and-output-) to create an [EventEmitter](https://angular.io/api/core/EventEmitter) to notify the parent component when the user has clicked on the hamburger menu toggle to open or close the nav panel.

The `navOpen` property defaults to `false` (the off-canvas navigation panel is closed on load). We need access to the `Router` to determine when navigation has taken place, so we'll add it to the constructor.

When the [component initializes](https://angular.io/guide/lifecycle-hooks#oninit), we'll use the [router events observable](https://angular.io/api/router/Router) to check if `navOpen` is `true` on [`NavigationStart`](https://angular.io/api/router/NavigationStart). If this is the case, we want to close the panel so it's not still open when we arrive at a new route.

The `toggleNav()` method is executed when the user clicks the hamburger toggle button in the template. It emits a `navToggled` _event_ that the parent component can then listen for and handle. When the user clicks the toggle, we'll change the value of `navOpen` and then emit the event with this new value.

This click event is implemented in the `header.component.html` template:

{% highlight html %}
<!-- src/app/header/header.component.html -->
<header id="header" class="header">
  <div class="header-page bg-primary">
    <a class="toggle-offcanvas bg-primary" (click)="toggleNav()"><span></span></a>
    <h1 class="header-page-siteTitle">
      <a routerLink="/">RSVP</a>
    </h1>
  </div>

  <nav id="nav" class="nav" role="navigation">
    <ul class="nav-list">
      <li>
        <a
          routerLink="/"
          routerLinkActive="active"
          [routerLinkActiveOptions]="{ exact: true }">Events</a>
      </li>
    </ul>
  </nav>
</header>
{% endhighlight %}

> **Note:** Please take a look at [Angular's binding syntax](https://angular.io/guide/template-syntax#binding-syntax-an-overview). Parentheses `()` indicate event binding and square brackets `[]` indicate expression binding.

The `<nav>` element contains an unordered list of our routes. For now, we only have the "Events" link (which routes to our Home component). We'll use the [`routerLink`](https://angular.io/api/router/RouterLink) and [`routerLinkActive`](https://angular.io/api/router/RouterLinkActive) directives on an anchor tag to handle links to our routes. We'll specify the route we want to navigate to and the class to be applied when that route is active.

We need to add `[routerLinkActiveOptions]` to ensure an exact match to the `/` path in the case of the root route. Otherwise, this link will receive the `active` class whenever _any_ route containing `/` is active.

Our `header.component.scss` contains the styles for our hamburger menu toggle, site title, and navigation list. Open this file and add the following:

```scss
/* src/app/header/header.component.scss */
/*--------------------
       HEADER
--------------------*/

@import '../../assets/scss/partials/layout.vars';

/*-- Navigation --*/

.nav {
  background: #eee;
  backface-visibility: hidden;
  -webkit-backface-visibility: hidden;
  box-shadow: inset -8px 0 8px -6px rgba(0,0,0,0.2);
  display: none; /* deal with FOUC */
  height: 100%;
  overflow-y: auto;
  padding: $padding-screen-small;
  position: absolute;
    top: 0;
  transform: translate3d(-100%,0,0);
  width: 270px;

  :host-context(.nav-closed) &,
  :host-context(.nav-open) & {
    display: block; /* deal with FOUC */
  }
  .active {
    font-weight: bold;
  }
  &-list {
    list-style: none;
    margin-bottom: 0;
    padding-left: 0;

    a {
      display: block;
      padding: 6px;

      &:hover,
      &:active,
      &:focus {
        text-decoration: none;
      }
    }
  }
}

/*-- Hamburger toggle --*/

.toggle-offcanvas {
  border-right: 1px solid rgba(255,255,255,.5);
  display: inline-block;
  height: 50px;
  padding: 23.5px 13px;
  position: relative;
  text-align: center;
  width: 50px;
  z-index: 100;

  span,
  span:before,
  span:after {
    background: #fff;
    border-radius: 1px;
    content: '';
    display: block;
    height: 3px;
    position: absolute;
    transition: all 250ms ease-in-out;
    width: 24px;
  }
  span {
    &:before {
      top: -9px;
    }
    &:after {
      bottom: -9px;
    }
  }
  :host-context(.nav-open) & {
    span {
      background: transparent;

      &:before,
      &:after {
        top: 0;
      }
      &:before {
        transform: rotate(45deg);
      }
      &:after {
        transform: rotate(-45deg);
      }
    }
  }
}

/*-- Header and title --*/

.header-page {
  color: #fff;
  height: 50px;
  margin-bottom: 10px;
  position: relative;

  &-siteTitle {
    font-size: 30px;
    line-height: 50px;
    margin: 0;
    padding: 0 0 0 60px;
    position: absolute;
      top: 0;
    width: 100%;
  }
  a {
    color: #fff;
    text-decoration: none;
  }
}
```

> **Note:** If we need access to partials (such as `_layout.vars.scss`) in our [encapsulated](https://angular.io/guide/component-styles#view-encapsulation) component styles, we need to _import_ those files.

This file provides styles for the nav and header as well as CSS to animate the hamburger icon into an `X` and back. When accessing classes outside the current component, we can use the [special selector `:host-context(.ancestor-class)`](https://angular.io/guide/component-styles#host-context) to reach out of the component's encapsulation and up the tree.

### Footer Component

Our Footer component is very simple: just a static paragraph with a link to the source repo. Open the `footer.component.html` template and add:

{% highlight html %}
<!-- src/app/footer/footer.component.html -->
<p class="text-center">
  MIT 2017
</p>
{% endhighlight %}

> **Note:** You could put something fancier here if you wish.

Add the following styles to `footer.component.scss`:

```scss
/* src/app/footer/footer.component.scss */
/*--------------------
       FOOTER
--------------------*/

:host {
  display: block;
  padding-bottom: 10px;
}
p {
  font-size: 12px;
  margin-bottom: 0;
}
```

We'll shift the bottom margin/padding to the [host element](https://angular.io/guide/component-styles#host) so the paragraph margin doesn't interfere with our calculation of window height in the next step.

### App Component

Now we'll add the Header and Footer components to our App component, along with markup and logic to enable off-canvas navigation.

Open the `app.component.ts` file:

```typescript
// src/app/app.component.ts
import { Component, OnInit } from '@angular/core';
import { Observable } from 'rxjs/Rx';

@Component({
  selector: 'app-root',
  templateUrl: './app.component.html',
  styleUrls: ['./app.component.scss']
})
export class AppComponent implements OnInit {
  navOpen: boolean;
  minHeight: string;
  private _initWinHeight = 0;

  constructor() {}

  ngOnInit() {
    Observable.fromEvent(window, 'resize')
      .debounceTime(200)
      .subscribe((event) => this._resizeFn(event));

    this._initWinHeight = window.innerHeight;
    this._resizeFn(null);
  }

  navToggledHandler(e: boolean) {
    this.navOpen = e;
  }

  private _resizeFn(e) {
    const winHeight: number = e ? e.target.innerHeight : this._initWinHeight;
    this.minHeight = `${winHeight}px`;
  }
}
```

We'll create a `navOpen` property to sync the state of the navigation panel with our Header component. This is where we'll store the event data that the Header component sends when the `navToggled` event is emitted. We'll use a `navToggledHandler()` method with an `$event` argument to react to this event.

We'll use an observable [fromEvent](https://github.com/Reactive-Extensions/RxJS/blob/master/doc/api/core/operators/fromevent.md) to subscribe to the window resize event. We can run a `_resizeFn()` handler that ensures that the height of the layout canvas matches the height of the browser viewport.

> **Note:** We could also achieve close to the same thing by setting `height: 100vh` on the layout canvas element in our CSS, but we're going with a JS option due to [inconsistencies with `vh` in mobile browsers](http://stackoverflow.com/questions/37112218/css3-100vh-not-constant-in-mobile-browser).

Open the `app.component.html` file and add:

{% highlight html %}
<!-- src/app/app.component.html -->
<div class="layout-overflow">
  <div
    class="layout-canvas"
    [ngClass]="{'nav-open': navOpen, 'nav-closed': !navOpen}"
    [style.min-height]="minHeight">

    <!-- HEADER -->
    <app-header (navToggled)="navToggledHandler($event)"></app-header>

    <!-- CONTENT -->
    <div id="layout-view" class="layout-view">
      <router-outlet></router-outlet>
    </div>

    <!-- FOOTER -->
    <app-footer></app-footer>

  </div> <!-- /.layout-canvas -->
</div> <!-- /.layout-overflow -->
{% endhighlight %}

We have several layouting containers to manage the off-canvas panel that slides in and out from the left side of the screen, pushing the rest of the content over. We also use the `navOpen` property to apply or remove `.nav-open` and `.nav-closed` classes on the `<div class="layout-canvas">` element with the [ngClass directive](https://angular.io/api/common/NgClass).

> **Note:** These are the classes that we used `:host-context()` to access in the child Header component.

We'll also apply the calculated `minHeight` using a `[style.min-height]` property.

> **Note:** This is a _DOM property_, not an HTML attribute. It's important to note the difference. Make sure to read through [Binding Syntax: HTML attribute vs. DOM property](https://angular.io/guide/template-syntax#html-attribute-vs-dom-property) to learn about this new mental model.

The `<app-header>` component listens for the `navToggled` event and then handles it with our `navToggledHandler()` method. We then have a container element with the [router-outlet directive](https://angular.io/api/router/RouterOutlet) inside it. This is where all of our routed components will render. Finally, we have our `<app-footer>` component.

The styles for our `app.component.scss` should look like this:

```scss
/* src/app/app.component.scss */
/*--------------------
    APP COMPONENT
--------------------*/

@import '../assets/scss/partials/layout.vars';
@import '../assets/scss/partials/responsive.partial';

.layout-overflow {
  overflow: hidden; /* necessary to handle offcanvas scrollbar behavior */
}
.layout-canvas {
  background: #fff;
  backface-visibility: hidden;
  -webkit-backface-visibility: hidden; /* Safari: http://caniuse.com/#search=css3%203d */
  position: relative;
    left: 0;
  transition: transform 250ms ease;
  transform: translate3d(0,0,0);
  width: 100%;

  &.nav-open {
    transform: translate3d(270px,0,0);
  }
}
.layout-view {
  padding: $padding-screen-small;

  @include mq($large) {
    margin: 0 auto;
    max-width: 960px;
    padding: $padding-screen-large;
  }
}
```

When the navigation is open, the layout canvas should slide over. We also have a few styles for the container for routed components (layout view).

That's it for the layout and global navigation! The app should look like this in the browser:

![animated Angular app with global off-canvas navigation](https://cdn.auth0.com/blog/mean-series/layout-nav-animation.gif)

Now that we have our structure and global components in place, we're ready to start developing features next time.

### Aside: Linting

The Angular CLI uses [Codelyzer](https://github.com/mgechev/codelyzer) to lint Angular projects and raise warnings when the developer has used practices that do not adhere to the [Angular Style Guide](https://angular.io/guide/styleguide). Now might be a good time to run `ng lint` to lint our project and make sure there are no errors.

{% include tweet_quote.html quote_text="Angular CLI lints projects and raises warnings when the dev doesn't adhere to the @angular styleguide." %}

## Aside: Securing Applications with Auth0

Are you building a [B2C](https://auth0.com/b2c-customer-identity-management), [B2B](https://auth0.com/b2b-enterprise-identity-management), or [B2E](https://auth0.com/b2e-identity-management-for-employees) tool? Auth0, can help you focus on what matters the most to you, the special features of your product. [Auth0](https://auth0.com/) can improve your product's security with state-of-the-art features like [passwordless](https://auth0.com/passwordless), [breached password surveillance](https://auth0.com/breached-passwords), and [multifactor authentication](https://auth0.com/multifactor-authentication).

[We offer a generous **free tier**](https://auth0.com/pricing) so you can get started with modern authentication.

---

## Summary

We've covered setup and dependencies for the software and tools needed for our MEAN stack application. We've also established the basic layout and architecture of our Angular front end. In the [next part of the Real-World Angular Series](https://auth0.com/blog/real-world-angular-series-part-2), we'll tackle authentication and authorization, feature planning, and data modeling.<|MERGE_RESOLUTION|>--- conflicted
+++ resolved
@@ -152,11 +152,7 @@
 
 We'll now add some SCSS to manage global styling for our application. This will support basic layout and media queries.
 
-<<<<<<< HEAD
-First, open your `src/assets` folder and an `scss` folder. Now find the `src/styles.scss` file and move it into `src/assets/scss`.
-=======
-First, open your `src/assets` folder and create a new `scss` folder. Now find the `src/styles.scss` file and move it into `src/assets/scss`. 
->>>>>>> 0ed96e22
+First, open your `src/assets` folder and create a new `scss` folder. Now find the `src/styles.scss` file and move it into `src/assets/scss`.
 
 Next, open the `.angular-cli.json` file. Find the `styles` property and change it to the following:
 
