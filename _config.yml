markdown: rdiscount
paginate: 5
exclude:  [ Gemfile, Gemfile.lock, Procfile, vendor, Rakefile]
permalink: pretty
highlighter: pygments
excerpt_separator: '<!-- more -->'
baseurl: '/blog'
encoding: utf-8
only_first_p:
  show_read_more_link: true
  read_more_link_text: 'Read more'
stylus:
<<<<<<< HEAD
  compress: true
  path: ./css
=======
  compress: false
  path: ./css
values:
  is_post_index: false
>>>>>>> 1e3bff2e
<|MERGE_RESOLUTION|>--- conflicted
+++ resolved
@@ -10,12 +10,7 @@
   show_read_more_link: true
   read_more_link_text: 'Read more'
 stylus:
-<<<<<<< HEAD
   compress: true
   path: ./css
-=======
-  compress: false
-  path: ./css
 values:
-  is_post_index: false
->>>>>>> 1e3bff2e
+  is_post_index: false