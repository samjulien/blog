--- conflicted
+++ resolved
@@ -474,16 +474,8 @@
           // Update canonical url
           $("link[rel='canonical']").attr("href", window.location.href);
 
-<<<<<<< HEAD
           stickyElements();
-=======
-          var stickyPadding = parseInt($('.sidebar-column').attr("data-sticky-padding")) || 0;
-          $(".sidebar-column").stick_in_parent({
-            offset_top: stickyPadding
-          });
-
-          $(".blog-navigation").stick_in_parent();
->>>>>>> 8b6519cb
+
         }
 
         function setEvents() {
@@ -495,18 +487,6 @@
           NProgress.configure({ showSpinner: false, trickleSpeed: 600 });
 
           metricsLib.page();
-<<<<<<< HEAD
-=======
-
-          $('p').selectionSharer();
-
-          $(document)
-            .pjax('#pjax a', '#pjax', { fragment: '#pjax', timeout: 800 })
-            .on('pjax:click', function() {
-              NProgress.start();
-            })
-            .on('pjax:success pjax:popstate', function() {
->>>>>>> 8b6519cb
 
           $('p').selectionSharer();
 
