require "stringex"
require 'highline/import'
new_post_ext = "markdown"
posts_dir    = "_posts"

#usage rake
desc 'push to github, deploy to heroku and finally notify search engines about the sitemap.xml'
task :default do
  puts '* Pushing to github'
  `git push origin`

  puts '* Deploying to heroku'
  `git push heroku`

  #notify search engines
  Rake::Task["sitemap"].invoke
end

#usage rake sitemap, but this task will be executed automatically after deploying
desc 'notify search engines'
task :sitemap do
  begin
    require 'net/http'
    require 'uri'
    puts '* Pinging Google about our sitemap'
    Net::HTTP.get('www.google.com', '/webmasters/tools/ping?sitemap=' + URI.escape('http://blog.auth0.com/sitemap.xml'))
  rescue LoadError
    puts '! Could not ping Google about our sitemap, because Net::HTTP or URI could not be found.'
  end
end

# borrowed this from octopress
# usage rake new_post[my-new-post] or rake new_post['my new post'] or rake new_post (defaults to "new-post")
desc "Begin a new post in _posts"
task :new_post, :title do |t, args|
  mkdir_p "#{posts_dir}"
  args.with_defaults(:title => 'new-post')
  title = args.title
  filename = "#{posts_dir}/#{Time.now.strftime('%Y-%m-%d')}-#{title.to_url}.#{new_post_ext}"
  if File.exist?(filename)
    abort("Rake aborted!") if ask("#{filename} already exists. \nDo you want to overwrite? Y/n", ['y', 'n', 'Y', 'N']).downcase == 'n'
  end
  puts "Creating new post: #{filename}"
  open(filename, 'w') do |post|
    post.puts <<-POST
---
layout: post
title: #{title.gsub(/&/,'&amp;')}
<<<<<<< HEAD
metatitle: <Title displayed in search engines and social - less than 60 characters>
description: <Shorter shown underneath the title on the post itself and on blog feed - must be less than 110 characters.>
metadescription: <Richer, longer description that shows in search engines - must be less than 160 characters.>
=======
description: <A SHORT DESCRIPTION OF THE POST <= 200 CHARACTERS >
>>>>>>> a706ba2e
date: #{Time.now.strftime('%Y-%m-%d %H:%M')}
category: <FROM HERE: https://docs.google.com/spreadsheets/d/1e_RKzi8kVwzqPG8si8kyDOWPiBk9tI-XNGh0KgRIF7Q>
auth0_aside: <true|false (FOR FALSE YOU COULD ALSO REMOVE THIS LINE)>
press_release: <true|false (FOR FALSE YOU COULD ALSO REMOVE THIS LINE)>
is_non-tech: <true|false (FOR FALSE YOU COULD ALSO REMOVE THIS LINE)>
author:
  name: <YOUR NAME>
  url: <YOUR URL>
  mail: <YOUR MAIL>
  avatar: <LINK TO PROFILE PIC>
design:
  bg_color: <A HEX BACKGROUND COLOR>
  image: <A PATH TO A 200x200 IMAGE>
tags:
- hyphenated-tags
related:
- <ADD SOME RELATED POSTS FROM AUTH0'S BLOG>
---

**TL;DR:** A brief synopsis that includes link to a [github repo](http://www.github.com/).

---
POST
  end
end

<|MERGE_RESOLUTION|>--- conflicted
+++ resolved
@@ -46,13 +46,9 @@
 ---
 layout: post
 title: #{title.gsub(/&/,'&amp;')}
-<<<<<<< HEAD
 metatitle: <Title displayed in search engines and social - less than 60 characters>
-description: <Shorter shown underneath the title on the post itself and on blog feed - must be less than 110 characters.>
-metadescription: <Richer, longer description that shows in search engines - must be less than 160 characters.>
-=======
-description: <A SHORT DESCRIPTION OF THE POST <= 200 CHARACTERS >
->>>>>>> a706ba2e
+description: <Shorter shown underneath the title on the post itself and on blog feed - must be less than 110 characters>
+metadescription: <Richer, longer description that shows in search engines - must be less than 160 characters>
 date: #{Time.now.strftime('%Y-%m-%d %H:%M')}
 category: <FROM HERE: https://docs.google.com/spreadsheets/d/1e_RKzi8kVwzqPG8si8kyDOWPiBk9tI-XNGh0KgRIF7Q>
 auth0_aside: <true|false (FOR FALSE YOU COULD ALSO REMOVE THIS LINE)>
